from copy import deepcopy
from typing import Callable, Dict, List, Optional, Union

import jax.numpy as jnp
import numpy as np
import pandas as pd
from jax import vmap
from jax.lax import ScatterDimensionNumbers, scatter_add

from jaxley.modules.base import GroupView, Module, View
from jaxley.modules.branch import Branch, BranchView, Compartment
from jaxley.utils.cell_utils import (
    compute_branches_in_level,
    compute_coupling_cond,
    compute_levels,
)
from jaxley.utils.swc import swc_to_jaxley


class Cell(Module):
    """Cell."""

    cell_params: Dict = {}
    cell_states: Dict = {}

    def __init__(
        self,
        branches: Union[Branch, List[Branch]],
        parents: List,
        xyzr: Optional[List[np.ndarray]] = None,
    ):
        """Initialize a cell.

        Args:
            branches:
            parents:
            xyzr: For every branch, the x, y, and z coordinates and the radius at the
                traced coordinates. Note that this is the full tracing (from SWC), not
                the stick representation coordinates.
        """
        super().__init__()
        assert isinstance(branches, Branch) or len(parents) == len(
            branches
        ), "If `branches` is a list then you have to provide equally many parents, i.e. len(branches) == len(parents)."
        if isinstance(branches, Branch):
            branch_list = [branches for _ in range(len(parents))]
        else:
            branch_list = branches

        if xyzr is not None:
            assert len(xyzr) == len(parents)
            self.xyzr = xyzr
        else:
            # For every branch (`len(parents)`), we have a start and end point (`2`) and
            # a (x,y,z,r) coordinate for each of them (`4`).
            # Since `xyzr` is only inspected at `.vis()` and because it depends on the
            # (potentially learned) length of every compartment, we only populate
            # self.xyzr at `.vis()`.
            self.xyzr = [float("NaN") * np.zeros((2, 4)) for _ in range(len(parents))]

        self.nseg = branch_list[0].nseg
        self.total_nbranches = len(branch_list)
        self.nbranches_per_cell = [len(branch_list)]
        self.comb_parents = jnp.asarray(parents)
        self.cumsum_nbranches = jnp.asarray([0, len(branch_list)])

        # Indexing.
        self.nodes = pd.concat([c.nodes for c in branch_list], ignore_index=True)
        self._append_params_and_states(self.cell_params, self.cell_states)
        self.nodes["comp_index"] = np.arange(self.nseg * self.total_nbranches).tolist()
        self.nodes["branch_index"] = (
            np.arange(self.nseg * self.total_nbranches) // self.nseg
        ).tolist()
        self.nodes["cell_index"] = [0] * (self.nseg * self.total_nbranches)

        # Channels.
        self._gather_channels_from_constituents(branch_list)

        # Synapse indexing.
        self.syn_edges = pd.DataFrame(
            dict(global_pre_comp_index=[], global_post_comp_index=[], type="")
        )
        self.branch_edges = pd.DataFrame(
            dict(
                parent_branch_index=self.comb_parents[1:],
                child_branch_index=np.arange(1, self.total_nbranches),
            )
        )

        self.initialize()
        self.init_syns(None)
        self.initialized_conds = False

    def __getattr__(self, key):
        # Ensure that hidden methods such as `__deepcopy__` still work.
        if key.startswith("__"):
            return super().__getattribute__(key)

        if key == "branch":
            view = deepcopy(self.nodes)
            view["global_comp_index"] = view["comp_index"]
            view["global_branch_index"] = view["branch_index"]
            view["global_cell_index"] = view["cell_index"]
            return BranchView(self, view)
        elif key in self.group_nodes:
            inds = self.group_nodes[key].index.values
            view = self.nodes.loc[inds]
            view["global_comp_index"] = view["comp_index"]
            view["global_branch_index"] = view["branch_index"]
            view["global_cell_index"] = view["cell_index"]
            return GroupView(self, view)
        else:
            raise KeyError(f"Key {key} not recognized.")

    def init_morph(self):
        """Initialize morphology."""
        parents = self.comb_parents

        levels = compute_levels(parents)
        self.comb_branches_in_each_level = compute_branches_in_level(levels)

        self.initialized_morph = True

    def init_conds(self, params):
        """Given an axial resisitivity, set the coupling conductances."""
        nbranches = self.total_nbranches
        nseg = self.nseg
        parents = self.comb_parents

        axial_resistivity = jnp.reshape(params["axial_resistivity"], (nbranches, nseg))
        radiuses = jnp.reshape(params["radius"], (nbranches, nseg))
        lengths = jnp.reshape(params["length"], (nbranches, nseg))

        conds = vmap(Branch.init_branch_conds, in_axes=(0, 0, 0, None))(
            axial_resistivity, radiuses, lengths, self.nseg
        )
        coupling_conds_fwd = conds[0]
        coupling_conds_bwd = conds[1]
        summed_coupling_conds = conds[2]

        par_inds = self.branch_edges["parent_branch_index"].to_numpy()
        child_inds = self.branch_edges["child_branch_index"].to_numpy()

        conds = vmap(self.init_cell_conds, in_axes=(0, 0, 0, 0, 0, 0))(
            axial_resistivity[child_inds, -1],
            axial_resistivity[par_inds, 0],
            radiuses[child_inds, -1],
            radiuses[par_inds, 0],
            lengths[child_inds, -1],
            lengths[par_inds, 0],
        )
        branch_conds_fwd = jnp.zeros((nbranches))
        branch_conds_bwd = jnp.zeros((nbranches))
        branch_conds_fwd = branch_conds_fwd.at[child_inds].set(conds[0])
        branch_conds_bwd = branch_conds_bwd.at[child_inds].set(conds[1])

        summed_coupling_conds = self.update_summed_coupling_conds(
            summed_coupling_conds,
            child_inds,
            branch_conds_fwd,
            branch_conds_bwd,
            parents,
        )

        cond_params = {
            "coupling_conds_fwd": coupling_conds_fwd,
            "coupling_conds_bwd": coupling_conds_bwd,
            "summed_coupling_conds": summed_coupling_conds,
            "branch_conds_fwd": branch_conds_fwd,
            "branch_conds_bwd": branch_conds_bwd,
        }
        return cond_params

    @staticmethod
    def init_cell_conds(ra_parent, ra_child, r_parent, r_child, l_parent, l_child):
        """Initializes the cell conductances, i.e., the ones at branch points.

        This method is used via vmap. Inputs should be scalar.

        `radius`: um
        `r_a`: ohm cm
        `length_single_compartment`: um
        `coupling_conds`: S * um / cm / um^2 = S / cm / um
        """
        branch_conds_fwd = compute_coupling_cond(
            r_child, r_parent, ra_child, ra_parent, l_child, l_parent
        )
        branch_conds_bwd = compute_coupling_cond(
            r_parent, r_child, ra_parent, ra_child, l_parent, l_child
        )

        # Convert (S / cm / um) -> (mS / cm^2)
        branch_conds_fwd *= 10**7
        branch_conds_bwd *= 10**7

        return branch_conds_fwd, branch_conds_bwd

    @staticmethod
    def update_summed_coupling_conds(
        summed_conds, child_inds, conds_fwd, conds_bwd, parents
    ):
        """Perform updates on `summed_coupling_conds`.

        Args:
            summed_conds: shape [num_branches, nseg]
            child_inds: shape [num_branches - 1]
            conds_fwd: shape [num_branches - 1]
            conds_bwd: shape [num_branches - 1]
            parents: shape [num_branches]
        """

        summed_conds = summed_conds.at[child_inds, -1].add(conds_bwd[child_inds])

        dnums = ScatterDimensionNumbers(
            update_window_dims=(),
            inserted_window_dims=(0, 1),
            scatter_dims_to_operand_dims=(0, 1),
        )
        summed_conds = scatter_add(
            summed_conds,
            jnp.stack([parents[child_inds], jnp.zeros_like(parents[child_inds])]).T,
            conds_fwd[child_inds],
            dnums,
        )
        return summed_conds


class CellView(View):
    """CellView."""

    def __init__(self, pointer, view):
        view = view.assign(controlled_by_param=view.cell_index)
        super().__init__(pointer, view)

    def __call__(self, index: float):
        if index == "all":
            self.allow_make_trainable = False
        new_view = super().adjust_view("cell_index", index)
        new_view.view["comp_index"] -= new_view.view["comp_index"].iloc[0]
        new_view.view["branch_index"] -= new_view.view["branch_index"].iloc[0]
        return new_view

    def __getattr__(self, key):
        assert key == "branch"
        return BranchView(self.pointer, self.view)

    def connect(self, post_cell_view, synapse_type, p=1):
        """Builds a (sparse), randomly connected layer, with connection probability p.

        Connections are from branch 0 location 0 to a randomly chosen branch and loc.
        """
        pre_cell_inds = np.unique(self.view["cell_index"].to_numpy())
        post_cell_inds = np.unique(post_cell_view.view["cell_index"].to_numpy())

<<<<<<< HEAD
        connections = [[(pre_ind, post_ind) for pre_ind in pre_cell_inds]  for post_ind in post_cell_inds]
        connections = np.array(sum(connections, []))
        num_connections = np.random.binomial(connections.shape[0], p)

        if p != 1:
            idcs = np.random.choice(range(num_connections), size=num_connections, replace=False)
            connections = connections[idcs]
=======
        for pre_ind in pre_cell_inds:
            for post_ind in post_cell_inds:
                num_branches_post = self.pointer.nbranches_per_cell[post_ind]
                branch_pre = 0
                loc_pre = 0.0
                rand_branch_post = np.random.randint(0, num_branches_post)
                rand_loc_post = np.random.rand()
                pre = self.pointer.cell(pre_ind).branch(branch_pre).comp(loc_pre)
                post = (
                    self.pointer.cell(post_ind)
                    .branch(rand_branch_post)
                    .comp(rand_loc_post)
                )
                pre.connect(post, synapse_type)
>>>>>>> 7b0ccc31

        for pre_ind, post_ind in connections:
            num_branches_post = self.pointer.nbranches_per_cell[post_ind]
            branch_pre = 0
            loc_pre = 0.0
            rand_branch_post = np.random.randint(0, num_branches_post)
            rand_loc_post = np.random.rand()

            pre = self.pointer.cell(pre_ind).branch(branch_pre).comp(loc_pre)
            post = (
                self.pointer.cell(post_ind).branch(rand_branch_post).comp(rand_loc_post)
            )
            pre.connect(post, synapse_type)

    def rotate(self, degrees: float, rotation_axis: str = "xy"):
        """Rotate jaxley modules clockwise. Used only for visualization.

        Args:
            degrees: How many degrees to rotate the module by.
            rotation_axis: Either of {`xy` | `xz` | `yz`}.
        """
        self.pointer._rotate(
            degrees=degrees, rotation_axis=rotation_axis, view=self.view
        )


def read_swc(
    fname: str,
    nseg: int,
    max_branch_len: float = 300.0,
    min_radius: Optional[float] = None,
):
    """Reads SWC file into a `jx.Cell`."""
    parents, pathlengths, radius_fns, _, coords_of_branches = swc_to_jaxley(
        fname, max_branch_len=max_branch_len, sort=True, num_lines=None
    )
    nbranches = len(parents)

    non_split = 1 / nseg
    range_ = np.linspace(non_split / 2, 1 - non_split / 2, nseg)

    comp = Compartment().initialize()
    branch = Branch([comp for _ in range(nseg)]).initialize()
    cell = Cell(
        [branch for _ in range(nbranches)], parents=parents, xyzr=coords_of_branches
    )

    radiuses = np.flip(
        np.asarray([radius_fns[b](range_) for b in range(len(parents))]), axis=1
    )
    radiuses_each = radiuses.flatten(order="C")
    if min_radius is None:
        assert np.all(
            radiuses_each > 0.0
        ), "Radius 0.0 in SWC file. Set `read_swc(..., min_radius=...)`."
    else:
        radiuses_each[radiuses_each < min_radius] = min_radius

    lengths_each = np.repeat(pathlengths, nseg) / nseg

    cell.set("length", lengths_each)
    cell.set("radius", radiuses_each)
    return cell<|MERGE_RESOLUTION|>--- conflicted
+++ resolved
@@ -251,8 +251,7 @@
         """
         pre_cell_inds = np.unique(self.view["cell_index"].to_numpy())
         post_cell_inds = np.unique(post_cell_view.view["cell_index"].to_numpy())
-
-<<<<<<< HEAD
+        
         connections = [[(pre_ind, post_ind) for pre_ind in pre_cell_inds]  for post_ind in post_cell_inds]
         connections = np.array(sum(connections, []))
         num_connections = np.random.binomial(connections.shape[0], p)
@@ -260,22 +259,6 @@
         if p != 1:
             idcs = np.random.choice(range(num_connections), size=num_connections, replace=False)
             connections = connections[idcs]
-=======
-        for pre_ind in pre_cell_inds:
-            for post_ind in post_cell_inds:
-                num_branches_post = self.pointer.nbranches_per_cell[post_ind]
-                branch_pre = 0
-                loc_pre = 0.0
-                rand_branch_post = np.random.randint(0, num_branches_post)
-                rand_loc_post = np.random.rand()
-                pre = self.pointer.cell(pre_ind).branch(branch_pre).comp(loc_pre)
-                post = (
-                    self.pointer.cell(post_ind)
-                    .branch(rand_branch_post)
-                    .comp(rand_loc_post)
-                )
-                pre.connect(post, synapse_type)
->>>>>>> 7b0ccc31
 
         for pre_ind, post_ind in connections:
             num_branches_post = self.pointer.nbranches_per_cell[post_ind]
