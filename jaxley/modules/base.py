# This file is part of Jaxley, a differentiable neuroscience simulator. Jaxley is
# licensed under the Apache License Version 2.0, see <https://www.apache.org/licenses/>

import inspect
from abc import ABC, abstractmethod
from copy import deepcopy
from typing import Callable, Dict, List, Optional, Tuple, Union
from warnings import warn

import jax.numpy as jnp
import numpy as np
import pandas as pd
from jax import jit, vmap
from jax.lax import ScatterDimensionNumbers, scatter_add
from matplotlib.axes import Axes

from jaxley.channels import Channel
from jaxley.solver_voltage import (
    step_voltage_explicit,
    step_voltage_implicit_with_jax_spsolve,
    step_voltage_implicit_with_jaxley_spsolve,
)
from jaxley.synapses import Synapse
from jaxley.utils.cell_utils import (
    _compute_index_of_child,
    _compute_num_children,
    compute_axial_conductances,
    compute_levels,
    convert_point_process_to_distributed,
    interpolate_xyz,
    loc_of_index,
    query_channel_states_and_params,
    v_interp,
)
from jaxley.utils.debug_solver import compute_morphology_indices
<<<<<<< HEAD
from jaxley.utils.misc_utils import childview, concat_and_ignore_empty
from jaxley.utils.plot_utils import plot_comps, plot_graph, plot_morph
=======
from jaxley.utils.misc_utils import (
    childview,
    concat_and_ignore_empty,
    cumsum_leading_zero,
)
from jaxley.utils.plot_utils import plot_comps, plot_morph
>>>>>>> dfd50877
from jaxley.utils.solver_utils import convert_to_csc
from jaxley.utils.swc import build_radiuses_from_xyzr


class Module(ABC):
    """Module base class.

    Modules are everything that can be passed to `jx.integrate`, i.e. compartments,
    branches, cells, and networks.

    This base class defines the scaffold for all jaxley modules (compartments,
    branches, cells, networks).
    """

    def __init__(self):
        self.nseg: int = None
        self.total_nbranches: int = 0
        self.nbranches_per_cell: List[int] = None

        self.group_nodes = {}

        self.nodes: Optional[pd.DataFrame] = None

        self.edges = pd.DataFrame(
            columns=[
                "pre_locs",
                "pre_branch_index",
                "pre_cell_index",
                "post_locs",
                "post_branch_index",
                "post_cell_index",
                "type",
                "type_ind",
                "global_pre_comp_index",
                "global_post_comp_index",
                "global_pre_branch_index",
                "global_post_branch_index",
            ]
        )

        self.cumsum_nbranches: Optional[jnp.ndarray] = None

        self.comb_parents: jnp.ndarray = jnp.asarray([-1])
        self.comb_branches_in_each_level: List[jnp.ndarray] = [jnp.asarray([0])]

        self.initialized_morph: bool = False
        self.initialized_syns: bool = False

        # List of all types of `jx.Synapse`s.
        self.synapses: List = []
        self.synapse_param_names = []
        self.synapse_state_names = []
        self.synapse_names = []

        # List of types of all `jx.Channel`s.
        self.channels: List[Channel] = []
        self.membrane_current_names: List[str] = []

        # For trainable parameters.
        self.indices_set_by_trainables: List[jnp.ndarray] = []
        self.trainable_params: List[Dict[str, jnp.ndarray]] = []
        self.allow_make_trainable: bool = True
        self.num_trainable_params: int = 0

        # For recordings.
        self.recordings: pd.DataFrame = pd.DataFrame().from_dict({})

        # For stimuli or clamps.
        # E.g. `self.externals = {"v": zeros(1000,2), "i": ones(1000, 2)}`
        # for 1000 timesteps and two compartments.
        self.externals: Dict[str, jnp.ndarray] = {}
        # E.g. `self.external)inds = {"v": jnp.asarray([0,1]), "i": jnp.asarray([2,3])}`
        self.external_inds: Dict[str, jnp.ndarray] = {}

        # x, y, z coordinates and radius.
        self.xyzr: List[np.ndarray] = []
        self._radius_generating_fns = None  # Defined by `.read_swc()`.

        # For debugging the solver. Will be empty by default and only filled if
        # `self._init_morph_for_debugging` is run.
        self.debug_states = {}

    def _update_nodes_with_xyz(self):
        """Add xyz coordinates of compartment centers to nodes.

        Note: For sake of performance, interpolation is not done for each branch,
        but once along a concatenated (and padded) array of all branches.
        """
        num_branches = len(self.xyzr)
        comp_ends = (
            np.linspace(0, 1, self.nseg + 1).reshape(1, -1).repeat(num_branches, 0)
        )
        comp_ends = comp_ends + 2 * np.arange(num_branches).reshape(
            -1, 1
        )  # inter-branch padding
        comp_ends = comp_ends.reshape(-1)
        branch_lens = []
        for i, xyzr in enumerate(self.xyzr):
            branch_len = np.sqrt(
                np.sum(np.diff(xyzr[:, :3], axis=0) ** 2, axis=1)
            ).cumsum()
            branch_len = np.hstack([np.array([0]), branch_len])
            max_len = branch_len.max()
            branch_len = (
                branch_len / (max_len if max_len > 0 else 1) + 2 * i
            )  # add padding like above
            branch_len[np.isnan(branch_len)] = 0
            branch_lens.append(branch_len)
        branch_lens = np.hstack(branch_lens)
        xyz = np.vstack(self.xyzr)[:, :3]
        xyz = v_interp(comp_ends, branch_lens, xyz).reshape(
            3, num_branches, self.nseg + 1
        )
        centers = ((xyz[:, :, 1:] + xyz[:, :, :-1]) / 2).reshape(3, -1).T
        idcs = self.nodes["comp_index"]
        self.nodes.loc[idcs, ["x", "y", "z"]] = centers
        return centers, xyz

    def __repr__(self):
        return f"{type(self).__name__} with {len(self.channels)} different channels. Use `.show()` for details."

    def __str__(self):
        return f"jx.{type(self).__name__}"

    def __dir__(self):
        base_dir = object.__dir__(self)
        return sorted(base_dir + self.synapse_names + list(self.group_nodes.keys()))

    @property
    def _module_type(self):
        """Return type of the module (compartment, branch, cell, network) as string.

        This is used to perform asserts for some modules (e.g. network cannot use
        `set_ncomp`) without having to import the module in `base.py`."""
        return self.__class__.__name__.lower()

    def _append_params_and_states(self, param_dict: Dict, state_dict: Dict):
        """Insert the default params of the module (e.g. radius, length).

        This is run at `__init__()`. It does not deal with channels.
        """
        for param_name, param_value in param_dict.items():
            self.nodes[param_name] = param_value
        for state_name, state_value in state_dict.items():
            self.nodes[state_name] = state_value

    def _gather_channels_from_constituents(self, constituents: List):
        """Modify `self.channels` and `self.nodes` with channel info from constituents.

        This is run at `__init__()`. It takes all branches of constituents (e.g.
        of all branches when the are assembled into a cell) and adds columns to
        `.nodes` for the relevant channels.
        """
        for module in constituents:
            for channel in module.channels:
                if channel._name not in [c._name for c in self.channels]:
                    self.channels.append(channel)
                if channel.current_name not in self.membrane_current_names:
                    self.membrane_current_names.append(channel.current_name)
        # Setting columns of channel names to `False` instead of `NaN`.
        for channel in self.channels:
            name = channel._name
            self.nodes.loc[self.nodes[name].isna(), name] = False

    def to_jax(self):
        """Move `.nodes` to `.jaxnodes`.

        Before the actual simulation is run (via `jx.integrate`), all parameters of
        the `jx.Module` are stored in `.nodes` (a `pd.DataFrame`). However, for
        simulation, these parameters have to be moved to be `jnp.ndarrays` such that
        they can be processed on GPU/TPU and such that the simulation can be
        differentiated. `.to_jax()` copies the `.nodes` to `.jaxnodes`.
        """
        self.jaxnodes = {}
        for key, value in self.nodes.to_dict(orient="list").items():
            inds = jnp.arange(len(value))
            self.jaxnodes[key] = jnp.asarray(value)[inds]

        # `jaxedges` contains only parameters (no indices).
        # `jaxedges` contains only non-Nan elements. This is unlike the channels where
        # we allow parameter sharing.
        self.jaxedges = {}
        edges = self.edges.to_dict(orient="list")
        for i, synapse in enumerate(self.synapses):
            for key in synapse.synapse_params:
                condition = np.asarray(edges["type_ind"]) == i
                self.jaxedges[key] = jnp.asarray(np.asarray(edges[key])[condition])
            for key in synapse.synapse_states:
                self.jaxedges[key] = jnp.asarray(np.asarray(edges[key])[condition])

    def show(
        self,
        param_names: Optional[Union[str, List[str]]] = None,  # TODO.
        *,
        indices: bool = True,
        params: bool = True,
        states: bool = True,
        channel_names: Optional[List[str]] = None,
    ) -> pd.DataFrame:
        """Print detailed information about the Module or a view of it.

        Args:
            param_names: The names of the parameters to show. If `None`, all parameters
                are shown. NOT YET IMPLEMENTED.
            indices: Whether to show the indices of the compartments.
            params: Whether to show the parameters of the compartments.
            states: Whether to show the states of the compartments.
            channel_names: The names of the channels to show. If `None`, all channels are
                shown.

        Returns:
            A `pd.DataFrame` with the requested information.
        """
        return self._show(
            self.nodes, param_names, indices, params, states, channel_names
        )

    def _show(
        self,
        view: pd.DataFrame,
        param_names: Optional[Union[str, List[str]]] = None,
        indices: bool = True,
        params: bool = True,
        states: bool = True,
        channel_names: Optional[List[str]] = None,
    ):
        """Print detailed information about the entire Module."""
        printable_nodes = deepcopy(view)

        for channel in self.channels:
            name = channel._name
            param_names = list(channel.channel_params.keys())
            state_names = list(channel.channel_states.keys())
            if channel_names is not None and name not in channel_names:
                printable_nodes = printable_nodes.drop(name, axis=1)
                printable_nodes = printable_nodes.drop(param_names, axis=1)
                printable_nodes = printable_nodes.drop(state_names, axis=1)
            else:
                if not params:
                    printable_nodes = printable_nodes.drop(param_names, axis=1)
                if not states:
                    printable_nodes = printable_nodes.drop(state_names, axis=1)

        if not indices:
            for name in ["comp_index", "branch_index", "cell_index"]:
                printable_nodes = printable_nodes.drop(name, axis=1)

        return printable_nodes

    def init_morph(self):
        """Initialize the morphology such that it can be processed by the solvers."""
        self._init_morph_jaxley_spsolve()
        self._init_morph_jax_spsolve()
        self.initialized_morph = True

    @abstractmethod
    def _init_morph_jax_spsolve(self):
        """Initialize the morphology for the JAX sparse solver."""
        raise NotImplementedError

    @abstractmethod
    def _init_morph_jaxley_spsolve(self):
        """Initialize the morphology for the custom Jaxley solver."""
        raise NotImplementedError

    def _compute_axial_conductances(self, params: Dict[str, jnp.ndarray]):
        """Given radius, length, r_a, compute the axial coupling conductances."""
        return compute_axial_conductances(self._comp_edges, params)

    def _append_channel_to_nodes(self, view: pd.DataFrame, channel: "jx.Channel"):
        """Adds channel nodes from constituents to `self.channel_nodes`."""
        name = channel._name

        # Channel does not yet exist in the `jx.Module` at all.
        if name not in [c._name for c in self.channels]:
            self.channels.append(channel)
            self.nodes[name] = False  # Previous columns do not have the new channel.

        if channel.current_name not in self.membrane_current_names:
            self.membrane_current_names.append(channel.current_name)

        # Add a binary column that indicates if a channel is present.
        self.nodes.loc[view.index.values, name] = True

        # Loop over all new parameters, e.g. gNa, eNa.
        for key in channel.channel_params:
            self.nodes.loc[view.index.values, key] = channel.channel_params[key]

        # Loop over all new parameters, e.g. gNa, eNa.
        for key in channel.channel_states:
            self.nodes.loc[view.index.values, key] = channel.channel_states[key]

    def set(self, key: str, val: Union[float, jnp.ndarray]):
        """Set parameter of module (or its view) to a new value.

        Note that this function can not be called within `jax.jit` or `jax.grad`.
        Instead, it should be used set the parameters of the module **before** the
        simulation. Use `.data_set()` to set parameters during `jax.jit` or
        `jax.grad`.

        Args:
            key: The name of the parameter to set.
            val: The value to set the parameter to. If it is `jnp.ndarray` then it
                must be of shape `(len(num_compartments))`.
        """
        # TODO(@michaeldeistler) should we allow `.set()` for synaptic parameters
        # without using the `SynapseView`, purely for consistency with `make_trainable`?
        view = (
            self.edges
            if key in self.synapse_param_names or key in self.synapse_state_names
            else self.nodes
        )
        self._set(key, val, view, view)

    def _set(
        self,
        key: str,
        val: Union[float, jnp.ndarray],
        view: pd.DataFrame,
        table_to_update: pd.DataFrame,
    ):
        if key in view.columns:
            view = view[~np.isnan(view[key])]
            table_to_update.loc[view.index.values, key] = val
        else:
            raise KeyError("Key not recognized.")

    def data_set(
        self,
        key: str,
        val: Union[float, jnp.ndarray],
        param_state: Optional[List[Dict]],
    ):
        """Set parameter of module (or its view) to a new value within `jit`.

        Args:
            key: The name of the parameter to set.
            val: The value to set the parameter to. If it is `jnp.ndarray` then it
                must be of shape `(len(num_compartments))`.
            param_state: State of the setted parameters, internally used such that this
                function does not modify global state.
        """
        view = (
            self.edges
            if key in self.synapse_param_names or key in self.synapse_state_names
            else self.nodes
        )
        return self._data_set(key, val, view, param_state=param_state)

    def _data_set(
        self,
        key: str,
        val: Tuple[float, jnp.ndarray],
        view: pd.DataFrame,
        param_state: Optional[List[Dict]] = None,
    ):
        # Note: `data_set` does not support arrays for `val`.
        if key in view.columns:
            view = view[~np.isnan(view[key])]
            added_param_state = [
                {
                    "indices": np.atleast_2d(view.index.values),
                    "key": key,
                    "val": jnp.atleast_1d(jnp.asarray(val)),
                }
            ]
            if param_state is not None:
                param_state += added_param_state
            else:
                param_state = added_param_state
        else:
            raise KeyError("Key not recognized.")
        return param_state

    def _set_ncomp(
        self,
        ncomp: int,
        view: pd.DataFrame,
        all_nodes: pd.DataFrame,
        start_idx: int,
        nseg_per_branch: jnp.asarray,
        channel_names: List[str],
        channel_param_names: List[str],
        channel_state_names: List[str],
        radius_generating_fns: List[Callable],
        min_radius: Optional[float],
    ):
        """Set the number of compartments with which the branch is discretized."""
        within_branch_radiuses = view["radius"].to_numpy()
        compartment_lengths = view["length"].to_numpy()
        num_previous_ncomp = len(within_branch_radiuses)
        branch_indices = pd.unique(view["branch_index"])

        error_msg = lambda name: (
            f"You previously modified the {name} of individual compartments, but "
            f"now you are modifying the number of compartments in this branch. "
            f"This is not allowed. First build the morphology with `set_ncomp()` and "
            f"then modify the radiuses and lengths of compartments."
        )

        if (
            ~np.all(within_branch_radiuses == within_branch_radiuses[0])
            and radius_generating_fns is None
        ):
            raise ValueError(error_msg("radius"))

        for property_name in ["length", "capacitance", "axial_resistivity"]:
            compartment_properties = view[property_name].to_numpy()
            if ~np.all(compartment_properties == compartment_properties[0]):
                raise ValueError(error_msg(property_name))

        if not (view[channel_names].var() == 0.0).all():
            raise ValueError(
                "Some channel exists only in some compartments of the branch which you"
                "are trying to modify. This is not allowed. First specify the number"
                "of compartments with `.set_ncomp()` and then insert the channels"
                "accordingly."
            )

        if not (view[channel_param_names + channel_state_names].var() == 0.0).all():
            raise ValueError(
                "Some channel has different parameters or states between the "
                "different compartments of the branch which you are trying to modify. "
                "This is not allowed. First specify the number of compartments with "
                "`.set_ncomp()` and then insert the channels accordingly."
            )

        # Add new rows as the average of all rows. Special case for the length is below.
        average_row = view.mean(skipna=False)
        average_row = average_row.to_frame().T
        view = pd.concat([*[average_row] * ncomp], axis="rows")

        # If the `view` is not the entire `Module`, but a `View` (i.e. if one changes
        # the number of comps within a branch of a cell), then the `self.pointer.view`
        # will contain the additional `global_xyz_index` columns. However, the
        # `self.nodes` will not have these columns.
        #
        # Note that we assert that there are no trainables, so `controlled_by_params`
        # of the `self.nodes` has to be empty.
        if "global_comp_index" in view.columns:
            view = view.drop(
                columns=[
                    "global_comp_index",
                    "global_branch_index",
                    "global_cell_index",
                    "controlled_by_param",
                ]
            )

        # Set the correct datatype after having performed an average which cast
        # everything to float.
        integer_cols = ["comp_index", "branch_index", "cell_index"]
        view[integer_cols] = view[integer_cols].astype(int)

        # Whether or not a channel exists in a compartment is a boolean.
        boolean_cols = channel_names
        view[boolean_cols] = view[boolean_cols].astype(bool)

        # Special treatment for the lengths and radiuses. These are not being set as
        # the average because we:
        # 1) Want to maintain the total length of a branch.
        # 2) Want to use the SWC inferred radius.
        #
        # Compute new compartment lengths.
        comp_lengths = np.sum(compartment_lengths) / ncomp
        view["length"] = comp_lengths

        # Compute new compartment radiuses.
        if radius_generating_fns is not None:
            view["radius"] = build_radiuses_from_xyzr(
                radius_fns=radius_generating_fns,
                branch_indices=branch_indices,
                min_radius=min_radius,
                nseg=ncomp,
            )
        else:
            view["radius"] = within_branch_radiuses[0] * np.ones(ncomp)

        # Update `.nodes`.
        #
        # 1) Delete N rows starting from start_idx
        number_deleted = num_previous_ncomp
        all_nodes = all_nodes.drop(index=range(start_idx, start_idx + number_deleted))

        # 2) Insert M new rows at the same location
        df1 = all_nodes.iloc[:start_idx]  # Rows before the insertion point
        df2 = all_nodes.iloc[start_idx:]  # Rows after the insertion point

        # 3) Combine the parts: before, new rows, and after
        all_nodes = pd.concat([df1, view, df2]).reset_index(drop=True)

        # Override `comp_index` to just be a consecutive list.
        all_nodes["comp_index"] = np.arange(len(all_nodes))

        # Update compartment structure arguments.
        nseg_per_branch = nseg_per_branch.at[branch_indices].set(ncomp)
        nseg = int(jnp.max(nseg_per_branch))
        cumsum_nseg = cumsum_leading_zero(nseg_per_branch)
        internal_node_inds = np.arange(cumsum_nseg[-1])

        return all_nodes, nseg_per_branch, nseg, cumsum_nseg, internal_node_inds

    def make_trainable(
        self,
        key: str,
        init_val: Optional[Union[float, list]] = None,
        verbose: bool = True,
    ):
        """Make a parameter trainable.

        If a parameter is made trainable, it will be returned by `get_parameters()`
        and should then be passed to `jx.integrate(..., params=params)`.

        Args:
            key: Name of the parameter to make trainable.
            init_val: Initial value of the parameter. If `float`, the same value is
                used for every created parameter. If `list`, the length of the list has
                to match the number of created parameters. If `None`, the current
                parameter value is used and if parameter sharing is performed that the
                current parameter value is averaged over all shared parameters.
            verbose: Whether to print the number of parameters that are added and the
                total number of parameters.
        """
        assert (
            key not in self.synapse_param_names and key not in self.synapse_state_names
        ), "Parameters of synapses can only be made trainable via the `SynapseView`."
        view = self.nodes
        view = deepcopy(view.assign(controlled_by_param=0))
        self._make_trainable(view, key, init_val, verbose=verbose)

    def _make_trainable(
        self,
        view: pd.DataFrame,
        key: str,
        init_val: Optional[Union[float, list]] = None,
        verbose: bool = True,
    ):
        assert (
            self.allow_make_trainable
        ), "network.cell('all').make_trainable() is not supported. Use a for-loop over cells."

        if key in view.columns:
            view = view[~np.isnan(view[key])]
            grouped_view = view.groupby("controlled_by_param")
            # Because of this `x.index.values` we cannot support `make_trainable()` on
            # the module level for synapse parameters (but only for `SynapseView`).
            inds_of_comps = list(grouped_view.apply(lambda x: x.index.values))

            # Sorted inds are only used to infer the correct starting values.
            param_vals = jnp.asarray(
                [view.loc[inds, key].to_numpy() for inds in inds_of_comps]
            )
        else:
            raise KeyError(f"Parameter {key} not recognized.")

        indices_per_param = jnp.stack(inds_of_comps)
        self.indices_set_by_trainables.append(indices_per_param)

        # Set the value which the trainable parameter should take.
        num_created_parameters = len(indices_per_param)
        if init_val is not None:
            if isinstance(init_val, float):
                new_params = jnp.asarray([init_val] * num_created_parameters)
            elif isinstance(init_val, list):
                assert (
                    len(init_val) == num_created_parameters
                ), f"len(init_val)={len(init_val)}, but trying to create {num_created_parameters} parameters."
                new_params = jnp.asarray(init_val)
            else:
                raise ValueError(
                    f"init_val must a float, list, or None, but it is a {type(init_val).__name__}."
                )
        else:
            new_params = jnp.mean(param_vals, axis=1)

        self.trainable_params.append({key: new_params})
        self.num_trainable_params += num_created_parameters
        if verbose:
            print(
                f"Number of newly added trainable parameters: {num_created_parameters}. Total number of trainable parameters: {self.num_trainable_params}"
            )

    def delete_trainables(self):
        """Removes all trainable parameters from the module."""
        self.indices_set_by_trainables: List[jnp.ndarray] = []
        self.trainable_params: List[Dict[str, jnp.ndarray]] = []
        self.num_trainable_params: int = 0

    def add_to_group(self, group_name: str):
        """Add a view of the module to a group.

        Groups can then be indexed. For example:
        ```python
        net.cell(0).add_to_group("excitatory")
        net.excitatory.set("radius", 0.1)
        ```

        Args:
            group_name: The name of the group.
        """
        raise ValueError("`add_to_group()` makes no sense for an entire module.")

    def _add_to_group(self, group_name: str, view: pd.DataFrame):
        if group_name in self.group_nodes:
            view = pd.concat([self.group_nodes[group_name], view])
        self.group_nodes[group_name] = view

    def get_parameters(self) -> List[Dict[str, jnp.ndarray]]:
        """Get all trainable parameters.

        The returned parameters should be passed to `jx.integrate(..., params=params).

        Returns:
            A list of all trainable parameters in the form of
                [{"gNa": jnp.array([0.1, 0.2, 0.3])}, ...].
        """
        return self.trainable_params

    def get_all_parameters(
        self, pstate: List[Dict], voltage_solver: str
    ) -> Dict[str, jnp.ndarray]:
        """Return all parameters (and coupling conductances) needed to simulate.

        Runs `_compute_axial_conductances()` and return every parameter that is needed
        to solve the ODE. This includes conductances, radiuses, lengths,
        axial_resistivities, but also coupling conductances.

        This is done by first obtaining the current value of every parameter (not only
        the trainable ones) and then replacing the trainable ones with the value
        in `trainable_params()`. This function is run within `jx.integrate()`.

        pstate can be obtained by calling `params_to_pstate()`.
        ```
        params = module.get_parameters() # i.e. [0, 1, 2]
        pstate = params_to_pstate(params, module.indices_set_by_trainables)
        module.to_jax() # needed for call to module.jaxnodes
        ```

        Args:
            pstate: The state of the trainable parameters. pstate takes the form
                [{
                    "key": "gNa", "indices": jnp.array([0, 1, 2]),
                    "val": jnp.array([0.1, 0.2, 0.3])
                }, ...].
            voltage_solver: The voltage solver that is used. Since `jax.sparse` and
                `jaxley.xyz` require different formats of the axial conductances, this
                function will default to different building methods.

        Returns:
            A dictionary of all module parameters.
        """
        params = {}
        for key in ["radius", "length", "axial_resistivity", "capacitance"]:
            params[key] = self.jaxnodes[key]

        for channel in self.channels:
            for channel_params in channel.channel_params:
                params[channel_params] = self.jaxnodes[channel_params]

        for synapse_params in self.synapse_param_names:
            params[synapse_params] = self.jaxedges[synapse_params]

        # Override with those parameters set by `.make_trainable()`.
        for parameter in pstate:
            key = parameter["key"]
            inds = parameter["indices"]
            set_param = parameter["val"]
            if key in params:  # Only parameters, not initial states.
                # `inds` is of shape `(num_params, num_comps_per_param)`.
                # `set_param` is of shape `(num_params,)`
                # We need to unsqueeze `set_param` to make it `(num_params, 1)` for the
                # `.set()` to work. This is done with `[:, None]`.
                params[key] = params[key].at[inds].set(set_param[:, None])

        # Compute conductance params and add them to the params dictionary.
        params["axial_conductances"] = self._compute_axial_conductances(params=params)
        return params

    def get_states_from_nodes_and_edges(self):
        """Return states as they are set in the `.nodes` and `.edges` tables."""
        self.to_jax()  # Create `.jaxnodes` from `.nodes` and `.jaxedges` from `.edges`.
        states = {"v": self.jaxnodes["v"]}
        # Join node and edge states into a single state dictionary.
        for channel in self.channels:
            for channel_states in channel.channel_states:
                states[channel_states] = self.jaxnodes[channel_states]
        for synapse_states in self.synapse_state_names:
            states[synapse_states] = self.jaxedges[synapse_states]
        return states

    def get_all_states(
        self, pstate: List[Dict], all_params, delta_t: float
    ) -> Dict[str, jnp.ndarray]:
        """Get the full initial state of the module from jaxnodes and trainables.

        Args:
            pstate: The state of the trainable parameters.
            all_params: All parameters of the module.
            delta_t: The time step.

        Returns:
            A dictionary of all states of the module.
        """
        states = self.get_states_from_nodes_and_edges()

        # Override with the initial states set by `.make_trainable()`.
        for parameter in pstate:
            key = parameter["key"]
            inds = parameter["indices"]
            set_param = parameter["val"]
            if key in states:  # Only initial states, not parameters.
                # `inds` is of shape `(num_params, num_comps_per_param)`.
                # `set_param` is of shape `(num_params,)`
                # We need to unsqueeze `set_param` to make it `(num_params, 1)` for the
                # `.set()` to work. This is done with `[:, None]`.
                states[key] = states[key].at[inds].set(set_param[:, None])

        # Add to the states the initial current through every channel.
        states, _ = self._channel_currents(
            states, delta_t, self.channels, self.nodes, all_params
        )

        # Add to the states the initial current through every synapse.
        states, _ = self._synapse_currents(
            states, self.synapses, all_params, delta_t, self.edges
        )
        return states

    @property
    def initialized(self):
        """Whether the `Module` is ready to be solved or not."""
        return self.initialized_morph and self.initialized_syns

    def initialize(self):
        """Initialize the module."""
        self.init_morph()
        return self

    def init_states(self, delta_t: float = 0.025):
        """Initialize all mechanisms in their steady state.

        This considers the voltages and parameters of each compartment.

        Args:
            delta_t: Passed on to `channel.init_state()`.
        """
        # Update states of the channels.
        channel_nodes = self.nodes
        states = self.get_states_from_nodes_and_edges()

        # We do not use any `pstate` for initializing. In principle, we could change
        # that by allowing an input `params` and `pstate` to this function.
        # `voltage_solver` could also be `jax.sparse` here, because both of them
        # build the channel parameters in the same way.
        params = self.get_all_parameters([], voltage_solver="jaxley.thomas")

        for channel in self.channels:
            name = channel._name
            channel_indices = channel_nodes.loc[channel_nodes[name]][
                "comp_index"
            ].to_numpy()
            voltages = channel_nodes.loc[channel_indices, "v"].to_numpy()

            channel_param_names = list(channel.channel_params.keys())
            channel_state_names = list(channel.channel_states.keys())
            channel_states = query_channel_states_and_params(
                states, channel_state_names, channel_indices
            )
            channel_params = query_channel_states_and_params(
                params, channel_param_names, channel_indices
            )

            init_state = channel.init_state(
                channel_states, voltages, channel_params, delta_t
            )

            # `init_state` might not return all channel states. Only the ones that are
            # returned are updated here.
            for key, val in init_state.items():
                # Note that we are overriding `self.nodes` here, but `self.nodes` is
                # not used above to actually compute the current states (so there are
                # no issues with overriding states).
                self.nodes.loc[channel_indices, key] = val

    def _init_morph_for_debugging(self):
        """Instandiates row and column inds which can be used to solve the voltage eqs.

        This is important only for expert users who try to modify the solver for the
        voltage equations. By default, this function is never run.

        This is useful for debugging the solver because one can use
        `scipy.linalg.sparse.spsolve` after every step of the solve.

        Here is the code snippet that can be used for debugging then (to be inserted in
        `solver_voltage`):
        ```python
        from scipy.sparse import csc_matrix
        from scipy.sparse.linalg import spsolve
        from jaxley.utils.debug_solver import build_voltage_matrix_elements

        elements, solve, num_entries, start_ind_for_branchpoints = (
            build_voltage_matrix_elements(
                uppers,
                lowers,
                diags,
                solves,
                branchpoint_conds_children[debug_states["child_inds"]],
                branchpoint_conds_parents[debug_states["par_inds"]],
                branchpoint_weights_children[debug_states["child_inds"]],
                branchpoint_weights_parents[debug_states["par_inds"]],
                branchpoint_diags,
                branchpoint_solves,
                debug_states["nseg"],
                nbranches,
            )
        )
        sparse_matrix = csc_matrix(
            (elements, (debug_states["row_inds"], debug_states["col_inds"])),
            shape=(num_entries, num_entries),
        )
        solution = spsolve(sparse_matrix, solve)
        solution = solution[:start_ind_for_branchpoints]  # Delete branchpoint voltages.
        solves = jnp.reshape(solution, (debug_states["nseg"], nbranches))
        return solves
        ```
        """
        # For scipy and jax.scipy.
        row_and_col_inds = compute_morphology_indices(
            len(self.par_inds),
            self.child_belongs_to_branchpoint,
            self.par_inds,
            self.child_inds,
            self.nseg,
            self.total_nbranches,
        )

        num_elements = len(row_and_col_inds["row_inds"])
        data_inds, indices, indptr = convert_to_csc(
            num_elements=num_elements,
            row_ind=row_and_col_inds["row_inds"],
            col_ind=row_and_col_inds["col_inds"],
        )
        self.debug_states["row_inds"] = row_and_col_inds["row_inds"]
        self.debug_states["col_inds"] = row_and_col_inds["col_inds"]
        self.debug_states["data_inds"] = data_inds
        self.debug_states["indices"] = indices
        self.debug_states["indptr"] = indptr

        self.debug_states["nseg"] = self.nseg
        self.debug_states["child_inds"] = self.child_inds
        self.debug_states["par_inds"] = self.par_inds

    def record(self, state: str = "v", verbose: bool = True):
        """Insert a recording into the compartment.

        Args:
            state: The name of the state to record.
            verbose: Whether to print number of inserted recordings."""
        view = deepcopy(self.nodes)
        view["state"] = state
        recording_view = view[["comp_index", "state"]]
        recording_view = recording_view.rename(columns={"comp_index": "rec_index"})
        self._record(recording_view, verbose=verbose)

    def _record(self, view: pd.DataFrame, verbose: bool = True):
        self.recordings = pd.concat([self.recordings, view], ignore_index=True)
        if verbose:
            print(f"Added {len(view)} recordings. See `.recordings` for details.")

    def delete_recordings(self):
        """Removes all recordings from the module."""
        self.recordings = pd.DataFrame().from_dict({})

    def stimulate(self, current: Optional[jnp.ndarray] = None, verbose: bool = True):
        """Insert a stimulus into the compartment.

        current must be a 1d array or have batch dimension of size `(num_compartments, )`
        or `(1, )`. If 1d, the same stimulus is added to all compartments.

        This function cannot be run during `jax.jit` and `jax.grad`. Because of this,
        it should only be used for static stimuli (i.e., stimuli that do not depend
        on the data and that should not be learned). For stimuli that depend on data
        (or that should be learned), please use `data_stimulate()`.

        Args:
            current: Current in `nA`.
        """
        self._external_input("i", current, self.nodes, verbose=verbose)

    def clamp(self, state_name: str, state_array: jnp.ndarray, verbose: bool = True):
        """Clamp a state to a given value across specified compartments.

        Args:
            state_name: The name of the state to clamp.
            state_array (jnp.nd: Array of values to clamp the state to.
            verbose : If True, prints details about the clamping.

        This function sets external states for the compartments.
        """
        if state_name not in self.nodes.columns:
            raise KeyError(f"{state_name} is not a recognized state in this module.")
        self._external_input(state_name, state_array, self.nodes, verbose=verbose)

    def _external_input(
        self,
        key: str,
        values: Optional[jnp.ndarray],
        view: pd.DataFrame,
        verbose: bool = True,
    ):
        values = values if values.ndim == 2 else jnp.expand_dims(values, axis=0)
        batch_size = values.shape[0]
        is_multiple = len(view) == batch_size
        values = values if is_multiple else jnp.repeat(values, len(view), axis=0)
        assert batch_size in [1, len(view)], "Number of comps and stimuli do not match."

        if key in self.externals.keys():
            self.externals[key] = jnp.concatenate([self.externals[key], values])
            self.external_inds[key] = jnp.concatenate(
                [self.external_inds[key], view.comp_index.to_numpy()]
            )
        else:
            self.externals[key] = values
            self.external_inds[key] = view.comp_index.to_numpy()

        if verbose:
            print(f"Added {len(view)} external_states. See `.externals` for details.")

    def data_stimulate(
        self,
        current: jnp.ndarray,
        data_stimuli: Optional[Tuple[jnp.ndarray, pd.DataFrame]] = None,
        verbose: bool = False,
    ) -> Tuple[jnp.ndarray, pd.DataFrame]:
        """Insert a stimulus into the module within jit (or grad).

        Args:
            current: Current in `nA`.
            verbose: Whether or not to print the number of inserted stimuli. `False`
                by default because this method is meant to be jitted.
        """
        return self._data_stimulate(current, data_stimuli, self.nodes, verbose=verbose)

    def _data_stimulate(
        self,
        current: jnp.ndarray,
        data_stimuli: Optional[Tuple[jnp.ndarray, pd.DataFrame]],
        view: pd.DataFrame,
        verbose: bool = False,
    ) -> Tuple[jnp.ndarray, pd.DataFrame]:
        current = current if current.ndim == 2 else jnp.expand_dims(current, axis=0)
        batch_size = current.shape[0]
        is_multiple = len(view) == batch_size
        current = current if is_multiple else jnp.repeat(current, len(view), axis=0)
        assert batch_size in [1, len(view)], "Number of comps and stimuli do not match."

        if data_stimuli is not None:
            currents = data_stimuli[0]
            inds = data_stimuli[1]
        else:
            currents = None
            inds = pd.DataFrame().from_dict({})

        # Same as in `.stimulate()`.
        if currents is not None:
            currents = jnp.concatenate([currents, current])
        else:
            currents = current
        inds = pd.concat([inds, view])

        if verbose:
            print(f"Added {len(view)} stimuli.")

        return (currents, inds)

    def delete_stimuli(self):
        """Removes all stimuli from the module."""
        self.externals.pop("i", None)
        self.external_inds.pop("i", None)

    def insert(self, channel: Channel):
        """Insert a channel into the module.

        Args:
            channel: The channel to insert."""
        self._insert(channel, self.nodes)

    def _insert(self, channel, view):
        self._append_channel_to_nodes(view, channel)

    def init_syns(self):
        self.initialized_syns = True

    def step(
        self,
        u: Dict[str, jnp.ndarray],
        delta_t: float,
        external_inds: Dict[str, jnp.ndarray],
        externals: Dict[str, jnp.ndarray],
        params: Dict[str, jnp.ndarray],
        solver: str = "bwd_euler",
        voltage_solver: str = "jaxley.stone",
    ) -> Dict[str, jnp.ndarray]:
        """One step of solving the Ordinary Differential Equation.

        This function is called inside of `integrate` and increments the state of the
        module by one time step. Calls `_step_channels` and `_step_synapse` to update
        the states of the channels and synapses using fwd_euler.

        Args:
            u: The state of the module. voltages = u["v"]
            delta_t: The time step.
            external_inds: The indices of the external inputs.
            externals: The external inputs.
            params: The parameters of the module.
            solver: The solver to use for the voltages. Either of ["bwd_euler",
                "fwd_euler", "crank_nicolson"].
            voltage_solver: The tridiagonal solver used to diagonalize the
                coefficient matrix of the ODE system. Either of ["jaxley.thomas",
                "jaxley.stone"].

        Returns:
            The updated state of the module.
        """

        # Extract the voltages
        voltages = u["v"]

        # Extract the external inputs
        has_current = "i" in externals.keys()
        i_current = externals["i"] if has_current else jnp.asarray([]).astype("float")
        i_inds = external_inds["i"] if has_current else jnp.asarray([]).astype("int32")
        i_ext = self._get_external_input(
            voltages, i_inds, i_current, params["radius"], params["length"]
        )

        # Step of the channels.
        u, (v_terms, const_terms) = self._step_channels(
            u, delta_t, self.channels, self.nodes, params
        )

        # Step of the synapse.
        u, (syn_v_terms, syn_const_terms) = self._step_synapse(
            u,
            self.synapses,
            params,
            delta_t,
            self.edges,
        )

        # Clamp for channels and synapses.
        for key in externals.keys():
            if key not in ["i", "v"]:
                u[key] = u[key].at[external_inds[key]].set(externals[key])

        # Voltage steps.
        cm = params["capacitance"]  # Abbreviation.

        # Arguments used by all solvers.
        solver_kwargs = {
            "voltages": voltages,
            "voltage_terms": (v_terms + syn_v_terms) / cm,
            "constant_terms": (const_terms + i_ext + syn_const_terms) / cm,
            "axial_conductances": params["axial_conductances"],
            "internal_node_inds": self._internal_node_inds,
        }

        # Add solver specific arguments.
        if voltage_solver == "jax.sparse":
            solver_kwargs.update(
                {
                    "sinks": np.asarray(self._comp_edges["sink"].to_list()),
                    "data_inds": self._data_inds,
                    "indices": self._indices_jax_spsolve,
                    "indptr": self._indptr_jax_spsolve,
                    "n_nodes": self._n_nodes,
                }
            )
            # Only for `bwd_euler` and `cranck-nicolson`.
            step_voltage_implicit = step_voltage_implicit_with_jax_spsolve
        else:
            # Our custom sparse solver requires a different format of all conductance
            # values to perform triangulation and backsubstution optimally.
            #
            # Currently, the forward Euler solver also uses this format. However,
            # this is only for historical reasons and we are planning to change this in
            # the future.
            solver_kwargs.update(
                {
                    "sinks": np.asarray(self._comp_edges["sink"].to_list()),
                    "sources": np.asarray(self._comp_edges["source"].to_list()),
                    "types": np.asarray(self._comp_edges["type"].to_list()),
                    "masked_node_inds": self._remapped_node_indices,
                    "nseg_per_branch": self.nseg_per_branch,
                    "nseg": self.nseg,
                    "par_inds": self.par_inds,
                    "child_inds": self.child_inds,
                    "nbranches": self.total_nbranches,
                    "solver": voltage_solver,
                    "children_in_level": self.children_in_level,
                    "parents_in_level": self.parents_in_level,
                    "root_inds": self.root_inds,
                    "branchpoint_group_inds": self.branchpoint_group_inds,
                    "debug_states": self.debug_states,
                }
            )
            # Only for `bwd_euler` and `cranck-nicolson`.
            step_voltage_implicit = step_voltage_implicit_with_jaxley_spsolve

        if solver == "bwd_euler":
            u["v"] = step_voltage_implicit(**solver_kwargs, delta_t=delta_t)
        elif solver == "crank_nicolson":
            # Crank-Nicolson advances by half a step of backward and half a step of
            # forward Euler.
            half_step_delta_t = delta_t / 2
            half_step_voltages = step_voltage_implicit(
                **solver_kwargs, delta_t=half_step_delta_t
            )
            # The forward Euler step in Crank-Nicolson can be performed easily as
            # `V_{n+1} = 2 * V_{n+1/2} - V_n`. See also NEURON book Chapter 4.
            u["v"] = 2 * half_step_voltages - voltages
        elif solver == "fwd_euler":
            u["v"] = step_voltage_explicit(**solver_kwargs, delta_t=delta_t)
        else:
            raise ValueError(
                f"You specified `solver={solver}`. The only allowed solvers are "
                "['bwd_euler', 'fwd_euler', 'crank_nicolson']."
            )

        # Clamp for voltages.
        if "v" in externals.keys():
            u["v"] = u["v"].at[external_inds["v"]].set(externals["v"])

        return u

    def _step_channels(
        self,
        states: Dict[str, jnp.ndarray],
        delta_t: float,
        channels: List[Channel],
        channel_nodes: pd.DataFrame,
        params: Dict[str, jnp.ndarray],
    ) -> Tuple[Dict[str, jnp.ndarray], Tuple[jnp.ndarray, jnp.ndarray]]:
        """One step of integration of the channels and of computing their current."""
        states = self._step_channels_state(
            states, delta_t, channels, channel_nodes, params
        )
        states, current_terms = self._channel_currents(
            states, delta_t, channels, channel_nodes, params
        )
        return states, current_terms

    def _step_channels_state(
        self,
        states,
        delta_t,
        channels: List[Channel],
        channel_nodes: pd.DataFrame,
        params: Dict[str, jnp.ndarray],
    ) -> Dict[str, jnp.ndarray]:
        """One integration step of the channels."""
        voltages = states["v"]

        # Update states of the channels.
        indices = channel_nodes["comp_index"].to_numpy()
        for channel in channels:
            channel_param_names = list(channel.channel_params)
            channel_param_names += [
                "radius",
                "length",
                "axial_resistivity",
                "capacitance",
            ]
            channel_state_names = list(channel.channel_states)
            channel_state_names += self.membrane_current_names
            channel_indices = indices[channel_nodes[channel._name].astype(bool)]

            channel_params = query_channel_states_and_params(
                params, channel_param_names, channel_indices
            )
            channel_states = query_channel_states_and_params(
                states, channel_state_names, channel_indices
            )

            states_updated = channel.update_states(
                channel_states, delta_t, voltages[channel_indices], channel_params
            )
            # Rebuild state. This has to be done within the loop over channels to allow
            # multiple channels which modify the same state.
            for key, val in states_updated.items():
                states[key] = states[key].at[channel_indices].set(val)

        return states

    def _channel_currents(
        self,
        states: Dict[str, jnp.ndarray],
        delta_t: float,
        channels: List[Channel],
        channel_nodes: pd.DataFrame,
        params: Dict[str, jnp.ndarray],
    ) -> Tuple[Dict[str, jnp.ndarray], Tuple[jnp.ndarray, jnp.ndarray]]:
        """Return the current through each channel.

        This is also updates `state` because the `state` also contains the current.
        """
        voltages = states["v"]

        # Compute current through channels.
        voltage_terms = jnp.zeros_like(voltages)
        constant_terms = jnp.zeros_like(voltages)
        # Run with two different voltages that are `diff` apart to infer the slope and
        # offset.
        diff = 1e-3

        current_states = {}
        for name in self.membrane_current_names:
            current_states[name] = jnp.zeros_like(voltages)

        for channel in channels:
            name = channel._name
            channel_param_names = list(channel.channel_params.keys())
            channel_state_names = list(channel.channel_states.keys())
            indices = channel_nodes.loc[channel_nodes[name]]["comp_index"].to_numpy()

            channel_params = {}
            for p in channel_param_names:
                channel_params[p] = params[p][indices]
            channel_params["radius"] = params["radius"][indices]
            channel_params["length"] = params["length"][indices]
            channel_params["axial_resistivity"] = params["axial_resistivity"][indices]

            channel_states = {}
            for s in channel_state_names:
                channel_states[s] = states[s][indices]

            v_and_perturbed = jnp.stack([voltages[indices], voltages[indices] + diff])
            membrane_currents = vmap(channel.compute_current, in_axes=(None, 0, None))(
                channel_states, v_and_perturbed, channel_params
            )
            voltage_term = (membrane_currents[1] - membrane_currents[0]) / diff
            constant_term = membrane_currents[0] - voltage_term * voltages[indices]
            voltage_terms = voltage_terms.at[indices].add(voltage_term)
            constant_terms = constant_terms.at[indices].add(-constant_term)

            # Save the current (for the unperturbed voltage) as a state that will
            # also be passed to the state update.
            current_states[channel.current_name] = (
                current_states[channel.current_name]
                .at[indices]
                .add(membrane_currents[0])
            )

        # Copy the currents into the `state` dictionary such that they can be
        # recorded and used by `Channel.update_states()`.
        for name in self.membrane_current_names:
            states[name] = current_states[name]

        return states, (voltage_terms, constant_terms)

    def _step_synapse(
        self,
        u: Dict[str, jnp.ndarray],
        syn_channels: List[Channel],
        params: Dict[str, jnp.ndarray],
        delta_t: float,
        edges: pd.DataFrame,
    ) -> Tuple[Dict[str, jnp.ndarray], Tuple[jnp.ndarray, jnp.ndarray]]:
        """One step of integration of the channels.

        `Network` overrides this method (because it actually has synapses), whereas
        `Compartment`, `Branch`, and `Cell` do not override this.
        """
        voltages = u["v"]
        return u, (jnp.zeros_like(voltages), jnp.zeros_like(voltages))

    def _synapse_currents(
        self, states, syn_channels, params, delta_t, edges: pd.DataFrame
    ) -> Tuple[Dict[str, jnp.ndarray], Tuple[jnp.ndarray, jnp.ndarray]]:
        return states, (None, None)

    @staticmethod
    def _get_external_input(
        voltages: jnp.ndarray,
        i_inds: jnp.ndarray,
        i_stim: jnp.ndarray,
        radius: float,
        length_single_compartment: float,
    ) -> jnp.ndarray:
        """
        Return external input to each compartment in uA / cm^2.

        Args:
            voltages: mV.
            i_stim: nA.
            radius: um.
            length_single_compartment: um.
        """
        zero_vec = jnp.zeros_like(voltages)
        current = convert_point_process_to_distributed(
            i_stim, radius[i_inds], length_single_compartment[i_inds]
        )

        dnums = ScatterDimensionNumbers(
            update_window_dims=(),
            inserted_window_dims=(0,),
            scatter_dims_to_operand_dims=(0,),
        )
        stim_at_timestep = scatter_add(zero_vec, i_inds[:, None], current, dnums)
        return stim_at_timestep

    def vis(
        self,
        ax: Optional[Axes] = None,
        col: str = "k",
        dims: Tuple[int] = (0, 1),
        type: str = "line",
        morph_plot_kwargs: Dict = {},
    ) -> Axes:
        """Visualize the module.

        Modules can be visualized on one of the cardinal planes (xy, xz, yz) or
        even in 3D.

        Several options are available:
        - `line`: All points from the traced morphology (`xyzr`), are connected
        with a line plot.
        - `scatter`: All traced points, are plotted as scatter points.
        - `comp`: Plots the compartmentalized morphology, including radius
        and shape. (shows the true compartment lengths per default, but this can
        be changed via the `morph_plot_kwargs`, for details see
        `jaxley.utils.plot_utils.plot_comps`).
        - `morph`: Reconstructs the 3D shape of the traced morphology. For details see
        `jaxley.utils.plot_utils.plot_morph`. Warning: For 3D plots and morphologies
        with many traced points this can be very slow.

        Args:
            ax: An axis into which to plot.
            col: The color for all branches.
            dims: Which dimensions to plot. 1=x, 2=y, 3=z coordinate. Must be a tuple of
                two of them.
            type: The type of plot. One of ["line", "scatter", "comp", "morph"].
            morph_plot_kwargs: Keyword arguments passed to the plotting function.
        """
        return self._vis(
            dims=dims,
            col=col,
            ax=ax,
            view=self.nodes,
            type=type,
            morph_plot_kwargs=morph_plot_kwargs,
        )

    def _vis(
        self,
        ax: Axes,
        col: str,
        dims: Tuple[int],
        view: pd.DataFrame,
        type: str,
        morph_plot_kwargs: Dict,
    ) -> Axes:
        branches_inds = view["branch_index"].to_numpy()

        if "comp" in type.lower():
            return plot_comps(
                self, view, dims=dims, ax=ax, col=col, **morph_plot_kwargs
            )
        if "morph" in type.lower():
            return plot_morph(
                self, view, dims=dims, ax=ax, col=col, **morph_plot_kwargs
            )

        coords = []
        for branch_ind in branches_inds:
            assert not np.any(
                np.isnan(self.xyzr[branch_ind][:, dims])
            ), "No coordinates available. Use `vis(detail='point')` or run `.compute_xyz()` before running `.vis()`."
            coords.append(self.xyzr[branch_ind])

        ax = plot_graph(
            coords,
            dims=dims,
            col=col,
            ax=ax,
            type=type,
            morph_plot_kwargs=morph_plot_kwargs,
        )

        return ax

    def _scatter(self, ax, col, dims, view, morph_plot_kwargs):
        """Scatter visualization (used only for compartments)."""
        assert len(view) == 1, "Scatter only deals with compartments."
        branch_ind = view["branch_index"].to_numpy().item()
        comp_ind = view["comp_index"].to_numpy().item()
        assert not np.any(
            np.isnan(self.xyzr[branch_ind][:, dims])
        ), "No coordinates available. Use `vis(detail='point')` or run `.compute_xyz()` before running `.vis()`."

        comp_fraction = loc_of_index(comp_ind, self.nseg)
        coords = self.xyzr[branch_ind]
        interpolated_xyz = interpolate_xyz(comp_fraction, coords)

        ax = plot_graph(
            np.asarray([[interpolated_xyz]]),
            dims=dims,
            col=col,
            ax=ax,
            type="scatter",
            morph_plot_kwargs=morph_plot_kwargs,
        )

        return ax

    def compute_xyz(self):
        """Return xyz coordinates of every branch, based on the branch length.

        This function should not be called if the morphology was read from an `.swc`
        file. However, for morphologies that were constructed from scratch, this
        function **must** be called before `.vis()`. The computed `xyz` coordinates
        are only used for plotting.
        """
        max_y_multiplier = 5.0
        min_y_multiplier = 0.5

        parents = self.comb_parents
        num_children = _compute_num_children(parents)
        index_of_child = _compute_index_of_child(parents)
        levels = compute_levels(parents)

        # Extract branch.
        inds_branch = self.nodes.groupby("branch_index")["comp_index"].apply(list)
        branch_lens = [np.sum(self.nodes["length"][np.asarray(i)]) for i in inds_branch]
        endpoints = []

        # Different levels will get a different "angle" at which the children emerge from
        # the parents. This angle is defined by the `y_offset_multiplier`. This value
        # defines the range between y-location of the first and of the last child of a
        # parent.
        y_offset_multiplier = np.linspace(
            max_y_multiplier, min_y_multiplier, np.max(levels) + 1
        )

        for b in range(self.total_nbranches):
            # For networks with mixed SWC and from-scatch neurons, only update those
            # branches that do not have coordingates yet.
            if np.any(np.isnan(self.xyzr[b])):
                if parents[b] > -1:
                    start_point = endpoints[parents[b]]
                    num_children_of_parent = num_children[parents[b]]
                    if num_children_of_parent > 1:
                        y_offset = (
                            ((index_of_child[b] / (num_children_of_parent - 1))) - 0.5
                        ) * y_offset_multiplier[levels[b]]
                    else:
                        y_offset = 0.0
                else:
                    start_point = [0, 0, 0]
                    y_offset = 0.0

                len_of_path = np.sqrt(y_offset**2 + 1.0)

                end_point = [
                    start_point[0] + branch_lens[b] / len_of_path * 1.0,
                    start_point[1] + branch_lens[b] / len_of_path * y_offset,
                    start_point[2],
                ]
                endpoints.append(end_point)

                self.xyzr[b][:, :3] = np.asarray([start_point, end_point])
            else:
                # Dummy to keey the index `endpoints[parent[b]]` above working.
                endpoints.append(np.zeros((2,)))

    def move(
        self, x: float = 0.0, y: float = 0.0, z: float = 0.0, update_nodes: bool = True
    ):
        """Move cells or networks by adding to their (x, y, z) coordinates.

        This function is used only for visualization. It does not affect the simulation.

        Args:
            x: The amount to move in the x direction in um.
            y: The amount to move in the y direction in um.
            z: The amount to move in the z direction in um.
            update_nodes: Whether `.nodes` should be updated or not. Setting this to
                `False` largely speeds up moving, especially for big networks, but
                `.nodes` or `.show` will not show the new xyz coordinates.
        """
        self._move(x, y, z, self.nodes, update_nodes)

    def _move(self, x: float, y: float, z: float, view, update_nodes: bool):
        # Need to cast to set because this will return one columnn per compartment,
        # not one column per branch.
        indizes = set(view["branch_index"].to_numpy().tolist())
        for i in indizes:
            self.xyzr[i][:, 0] += x
            self.xyzr[i][:, 1] += y
            self.xyzr[i][:, 2] += z
        if update_nodes:
            self._update_nodes_with_xyz()

    def move_to(
        self,
        x: Union[float, np.ndarray] = 0.0,
        y: Union[float, np.ndarray] = 0.0,
        z: Union[float, np.ndarray] = 0.0,
        update_nodes: bool = True,
    ):
        """Move cells or networks to a location (x, y, z).

        If x, y, and z are floats, then the first compartment of the first branch
        of the first cell is moved to that float coordinate, and everything else is
        shifted by the difference between that compartment's previous coordinate and
        the new float location.

        If x, y, and z are arrays, then they must each have a length equal to the number
        of cells being moved. Then the first compartment of the first branch of each
        cell is moved to the specified location.

        Args:
            update_nodes: Whether `.nodes` should be updated or not. Setting this to
                `False` largely speeds up moving, especially for big networks, but
                `.nodes` or `.show` will not show the new xyz coordinates.
        """
        self._move_to(x, y, z, self.nodes, update_nodes)

    def _move_to(
        self,
        x: Union[float, np.ndarray],
        y: Union[float, np.ndarray],
        z: Union[float, np.ndarray],
        view: pd.DataFrame,
        update_nodes: bool,
    ):
        # Test if any coordinate values are NaN which would greatly affect moving
        if np.any(np.concatenate(self.xyzr, axis=0)[:, :3] == np.nan):
            raise ValueError(
                "NaN coordinate values detected. Shift amounts cannot be computed. Please run compute_xyzr() or assign initial coordinate values."
            )

        # Get the indices of the cells and branches to move
        cell_inds = list(view.cell_index.unique())
        branch_inds = view.branch_index.unique()

        if (
            isinstance(x, np.ndarray)
            and isinstance(y, np.ndarray)
            and isinstance(z, np.ndarray)
        ):
            assert (
                x.shape == y.shape == z.shape == (len(cell_inds),)
            ), "x, y, and z array shapes are not all equal to the number of cells to be moved."

            # Split the branches by cell id
            tup_indices = np.array([view.cell_index, view.branch_index])
            view_cell_branch_inds = np.unique(tup_indices, axis=1)[0]
            _, branch_split_inds = np.unique(view_cell_branch_inds, return_index=True)
            branches_by_cell = np.split(
                view.branch_index.unique(), branch_split_inds[1:]
            )

            # Calculate the amount to shift all of the branches of each cell
            shift_amounts = (
                np.array([x, y, z]).T - np.stack(self[cell_inds, 0].xyzr)[:, 0, :3]
            )

        else:
            # Treat as if all branches belong to the same cell to be moved
            branches_by_cell = [branch_inds]
            # Calculate the amount to shift all branches by the 1st branch of 1st cell
            shift_amounts = [np.array([x, y, z]) - self[cell_inds].xyzr[0][0, :3]]

        # Move all of the branches
        for i, branches in enumerate(branches_by_cell):
            for b in branches:
                self.xyzr[b][:, :3] += shift_amounts[i]

        if update_nodes:
            self._update_nodes_with_xyz()

    def rotate(self, degrees: float, rotation_axis: str = "xy"):
        """Rotate jaxley modules clockwise. Used only for visualization.

        This function is used only for visualization. It does not affect the simulation.

        Args:
            degrees: How many degrees to rotate the module by.
            rotation_axis: Either of {`xy` | `xz` | `yz`}.
        """
        self._rotate(degrees=degrees, rotation_axis=rotation_axis, view=self.nodes)

    def _rotate(self, degrees: float, rotation_axis: str, view: pd.DataFrame):
        degrees = degrees / 180 * np.pi
        if rotation_axis == "xy":
            dims = [0, 1]
        elif rotation_axis == "xz":
            dims = [0, 2]
        elif rotation_axis == "yz":
            dims = [1, 2]
        else:
            raise ValueError

        rotation_matrix = np.asarray(
            [[np.cos(degrees), np.sin(degrees)], [-np.sin(degrees), np.cos(degrees)]]
        )
        indizes = set(view["branch_index"].to_numpy().tolist())
        for i in indizes:
            rot = np.dot(rotation_matrix, self.xyzr[i][:, dims].T).T
            self.xyzr[i][:, dims] = rot

    @property
    def shape(self) -> Tuple[int]:
        """Returns the number of submodules contained in a module.

        ```
        network.shape = (num_cells, num_branches, num_compartments)
        cell.shape = (num_branches, num_compartments)
        branch.shape = (num_compartments,)
        ```"""
        mod_name = self.__class__.__name__.lower()
        if "comp" in mod_name:
            return (1,)
        elif "branch" in mod_name:
            return self[:].shape[1:]
        return self[:].shape

    def __getitem__(self, index):
        return self._getitem(self, index)

    def _getitem(
        self,
        module: Union["Module", "View"],
        index: Union[Tuple, int],
        child_name: Optional[str] = None,
    ) -> "View":
        """Return View which is created from indexing the module.

        Args:
            module: The module to be indexed. Will be a `Module` if `._getitem` is
                called from `__getitem__` in a `Module` and will be a `View` if it was
                called from `__getitem__` in a `View`.
            index: The index (or indices) to index the module.
            child_name: If passed, this will be the key that is used to index the
                `module`, e.g. if it is the string `branch` then we will try to call
                `module.xyz(index)`. If `None` then we try to infer automatically what
                the childview should be, given the name of the `module`.

        Returns:
            An indexed `View`.
        """
        if isinstance(index, tuple):
            if len(index) > 1:
                return childview(module, index[0], child_name)[index[1:]]
            return childview(module, index[0], child_name)
        return childview(module, index, child_name)

    def __iter__(self):
        for i in range(self.shape[0]):
            yield self[i]

    def _local_inds_to_global(
        self, cell_inds: np.ndarray, branch_inds: np.ndarray, comp_inds: np.ndarray
    ):
        """Given local inds of cell, branch, and comp, return the global comp index."""
        global_ind = (
            self.cumsum_nbranches[cell_inds] + branch_inds
        ) * self.nseg + comp_inds
        return global_ind.astype(int)


class View:
    """View of a `Module`."""

    def __init__(self, pointer: Module, view: pd.DataFrame):
        self.pointer = pointer
        self.view = view
        self.allow_make_trainable = True

    def __repr__(self):
        return f"{type(self).__name__}. Use `.show()` for details."

    def __str__(self):
        return f"{type(self).__name__}"

    def show(
        self,
        param_names: Optional[Union[str, List[str]]] = None,  # TODO.
        *,
        indices: bool = True,
        params: bool = True,
        states: bool = True,
        channel_names: Optional[List[str]] = None,
    ) -> pd.DataFrame:
        """Print detailed information about the Module or a view of it.

        Args:
            param_names: The names of the parameters to show. If `None`, all parameters
                are shown. NOT YET IMPLEMENTED.
            indices: Whether to show the indices of the compartments.
            params: Whether to show the parameters of the compartments.
            states: Whether to show the states of the compartments.
            channel_names: The names of the channels to show. If `None`, all channels are
                shown.

        Returns:
            A `pd.DataFrame` with the requested information.
        """
        view = self.pointer._show(
            self.view, param_names, indices, params, states, channel_names
        )
        if not indices:
            for name in [
                "global_comp_index",
                "global_branch_index",
                "global_cell_index",
                "controlled_by_param",
            ]:
                if name in view.columns:
                    view = view.drop(name, axis=1)
        return view

    def set_global_index_and_index(self, nodes: pd.DataFrame) -> pd.DataFrame:
        """Use the global compartment, branch, and cell index as the index."""
        nodes = nodes.drop("controlled_by_param", axis=1)
        nodes = nodes.drop("comp_index", axis=1)
        nodes = nodes.drop("branch_index", axis=1)
        nodes = nodes.drop("cell_index", axis=1)
        nodes = nodes.rename(
            columns={
                "global_comp_index": "comp_index",
                "global_branch_index": "branch_index",
                "global_cell_index": "cell_index",
            }
        )
        return nodes

    def insert(self, channel: Channel):
        """Insert a channel into the module at the currently viewed location(s).

        Args:
            channel: The channel to insert.
        """
        assert not inspect.isclass(
            channel
        ), """
            Channel is a class, but it was not initialized. Use `.insert(Channel())`
            instead of `.insert(Channel)`.
            """
        nodes = self.set_global_index_and_index(self.view)
        self.pointer._insert(channel, nodes)

    def record(self, state: str = "v", verbose: bool = True):
        """Record a state variable of the compartment(s) at the currently view location(s).

        Args:
            state: The name of the state to record.
            verbose: Whether to print number of inserted recordings."""
        nodes = self.set_global_index_and_index(self.view)
        view = deepcopy(nodes)
        view["state"] = state
        recording_view = view[["comp_index", "state"]]
        recording_view = recording_view.rename(columns={"comp_index": "rec_index"})
        self.pointer._record(recording_view, verbose=verbose)

    def stimulate(self, current: Optional[jnp.ndarray] = None, verbose: bool = True):
        nodes = self.set_global_index_and_index(self.view)
        self.pointer._external_input("i", current, nodes, verbose=verbose)

    def data_stimulate(
        self,
        current: jnp.ndarray,
        data_stimuli: Optional[Tuple[jnp.ndarray, pd.DataFrame]],
        verbose: bool = False,
    ):
        """Insert a stimulus into the module within jit (or grad).

        Args:
            current: Current in `nA`.
            verbose: Whether or not to print the number of inserted stimuli. `False`
                by default because this method is meant to be jitted.
        """
        nodes = self.set_global_index_and_index(self.view)
        return self.pointer._data_stimulate(
            current, data_stimuli, nodes, verbose=verbose
        )

    def clamp(self, state_name: str, state_array: jnp.ndarray, verbose: bool = True):
        """Clamp a state to a given value across specified compartments.

        Args:
            state_name: The name of the state to clamp.
            state_array: Array of values to clamp the state to.
            verbose: If True, prints details about the clamping.

        This function sets external states for the compartments.
        """
        nodes = self.set_global_index_and_index(self.view)
        self.pointer._external_input(state_name, state_array, nodes, verbose=verbose)

    def set(self, key: str, val: float):
        """Set parameters of the pointer."""
        self.pointer._set(key, val, self.view, self.pointer.nodes)

    def data_set(
        self,
        key: str,
        val: Union[float, jnp.ndarray],
        param_state: Optional[List[Dict]] = None,
    ):
        """Set parameter of module (or its view) to a new value within `jit`."""
        return self.pointer._data_set(key, val, self.view, param_state)

    def make_trainable(
        self,
        key: str,
        init_val: Optional[Union[float, list]] = None,
        verbose: bool = True,
    ):
        """Make a parameter trainable."""
        self.pointer._make_trainable(self.view, key, init_val, verbose=verbose)

    def add_to_group(self, group_name: str):
        self.pointer._add_to_group(group_name, self.view)

    def vis(
        self,
        ax: Optional[Axes] = None,
        col: str = "k",
        dims: Tuple[int] = (0, 1),
        type: str = "line",
        morph_plot_kwargs: Dict = {},
    ) -> Axes:
        """Visualize the module.

        Modules can be visualized on one of the cardinal planes (xy, xz, yz) or
        even in 3D.

        Several options are available:
        - `line`: All points from the traced morphology (`xyzr`), are connected
        with a line plot.
        - `scatter`: All traced points, are plotted as scatter points.
        - `comp`: Plots the compartmentalized morphology, including radius
        and shape. (shows the true compartment lengths per default, but this can
        be changed via the `morph_plot_kwargs`, for details see
        `jaxley.utils.plot_utils.plot_comps`).
        - `morph`: Reconstructs the 3D shape of the traced morphology. For details see
        `jaxley.utils.plot_utils.plot_morph`. Warning: For 3D plots and morphologies
        with many traced points this can be very slow.

        Args:
            ax: An axis into which to plot.
            col: The color for all branches.
            type: The type of plot. One of ["line", "scatter", "comp", "morph"].
            dims: Which dimensions to plot. 1=x, 2=y, 3=z coordinate. Must be a tuple of
                two of them.
            morph_plot_kwargs: Keyword arguments passed to the plotting function.
        """
        nodes = self.set_global_index_and_index(self.view)
        return self.pointer._vis(
            ax=ax,
            col=col,
            dims=dims,
            view=nodes,
            type=type,
            morph_plot_kwargs=morph_plot_kwargs,
        )

    def move(
        self, x: float = 0.0, y: float = 0.0, z: float = 0.0, update_nodes: bool = True
    ):
        """Move cells or networks by adding to their (x, y, z) coordinates.

        This function is used only for visualization. It does not affect the simulation.

        Args:
            x: The amount to move in the x direction in um.
            y: The amount to move in the y direction in um.
            z: The amount to move in the z direction in um.
        """
        nodes = self.set_global_index_and_index(self.view)
        self.pointer._move(x, y, z, nodes, update_nodes=update_nodes)

    def move_to(
        self, x: float = 0.0, y: float = 0.0, z: float = 0.0, update_nodes: bool = True
    ):
        """Move cells or networks to a location (x, y, z).

        If x, y, and z are floats, then the first compartment of the first branch
        of the first cell is moved to that float coordinate, and everything else is
        shifted by the difference between that compartment's previous coordinate and
        the new float location.

        If x, y, and z are arrays, then they must each have a length equal to the number
        of cells being moved. Then the first compartment of the first branch of each
        cell is moved to the specified location.
        """
        # Ensuring here that the branch indices in the view passed are global
        nodes = self.set_global_index_and_index(self.view)
        self.pointer._move_to(x, y, z, nodes, update_nodes=update_nodes)

    def adjust_view(
        self, key: str, index: Union[int, str, list, range, slice]
    ) -> "View":
        """Update view.

        Select a subset, range, slice etc. of the self.view based on the index key,
        i.e. (cell_index, [1,2]). returns a view of all compartments of cell 1 and 2.

        Args:
            key: The key to adjust the view by.
            index: The index to adjust the view by.

        Returns:
            A new view.
        """
        if isinstance(index, int) or isinstance(index, np.int64):
            self.view = self.view[self.view[key] == index]
        elif isinstance(index, list) or isinstance(index, range):
            self.view = self.view[self.view[key].isin(index)]
        elif isinstance(index, slice):
            index = list(range(self.view[key].max() + 1))[index]
            return self.adjust_view(key, index)
        else:
            assert index == "all"
        self.view["controlled_by_param"] -= self.view["controlled_by_param"].iloc[0]
        return self

    def _get_local_indices(self) -> pd.DataFrame:
        """Computes local from global indices.

        #cell_index, branch_index, comp_index
        0, 0, 0     -->     0, 0, 0 # 1st compartment of 1st branch of 1st cell
        0, 0, 1     -->     0, 0, 1 # 2nd compartment of 1st branch of 1st cell
        0, 1, 2     -->     0, 1, 0 # 1st compartment of 2nd branch of 1st cell
        0, 1, 3     -->     0, 1, 1 # 2nd compartment of 2nd branch of 1st cell
        1, 2, 4     -->     1, 0, 0 # 1st compartment of 1st branch of 2nd cell
        1, 2, 5     -->     1, 0, 1 # 2nd compartment of 1st branch of 2nd cell
        1, 3, 6     -->     1, 1, 0 # 1st compartment of 2nd branch of 2nd cell
        1, 3, 7     -->     1, 1, 1 # 2nd compartment of 2nd branch of 2nd cell
        """

        def reindex_a_by_b(df, a, b):
            df.loc[:, a] = df.groupby(b)[a].rank(method="dense").astype(int) - 1
            return df

        idcs = self.view[["cell_index", "branch_index", "comp_index"]]
        idcs = reindex_a_by_b(idcs, "branch_index", "cell_index")
        idcs = reindex_a_by_b(idcs, "comp_index", ["cell_index", "branch_index"])
        return idcs

    def __getitem__(self, index):
        return self.pointer._getitem(self, index)

    def __iter__(self):
        for i in range(self.shape[0]):
            yield self[i]

    def rotate(self, degrees: float, rotation_axis: str = "xy"):
        """Rotate jaxley modules clockwise. Used only for visualization.

        Args:
            degrees: How many degrees to rotate the module by.
            rotation_axis: Either of {`xy` | `xz` | `yz`}.
        """
        raise NotImplementedError(
            "Only entire `jx.Module`s or entire cells within a network can be rotated."
        )

    @property
    def shape(self) -> Tuple[int]:
        """Returns the number of elements currently in view.

        ```
        network.shape = (num_cells, num_branches, num_compartments)
        cell.shape = (num_branches, num_compartments)
        branch.shape = (num_compartments,)
        ```"""
        local_idcs = self._get_local_indices()
        return tuple(local_idcs.nunique())

    @property
    def xyzr(self) -> List[np.ndarray]:
        """Returns the xyzr entries of a branch, cell, or network.

        If called on a compartment or location, it will return the (x, y, z) of the
        center of the compartment.
        """
        idxs = self.view.global_branch_index.unique()
        if self.__class__.__name__ == "CompartmentView":
            loc = loc_of_index(self.view.comp_index, self.pointer.nseg)
            return list(interpolate_xyz(loc, self.pointer.xyzr[idxs[0]]))
        else:
            return [self.pointer.xyzr[i] for i in idxs]

    def _append_multiple_synapses(
        self, pre_rows: pd.DataFrame, post_rows: pd.DataFrame, synapse_type: Synapse
    ):
        """Append multiple rows to the `self.edges` table.

        This is used, e.g. by `fully_connect` and `connect`.

        Args:
            pre_rows: The pre-synaptic compartments.
            post_rows: The post-synaptic compartments.
            synapse_type: The synapse to append.

        both `pre_rows` and `post_rows` can be obtained from self.view.
        """
        # Add synapse types to the module and infer their unique identifier.
        synapse_name = synapse_type._name
        index = len(self.pointer.edges)
        type_ind, is_new = self._infer_synapse_type_ind(synapse_name)
        if is_new:  # synapse is not known
            self._update_synapse_state_names(synapse_type)

        post_loc = loc_of_index(post_rows["comp_index"].to_numpy(), self.pointer.nseg)
        pre_loc = loc_of_index(pre_rows["comp_index"].to_numpy(), self.pointer.nseg)

        # Define new synapses. Each row is one synapse.
        new_rows = dict(
            pre_locs=pre_loc,
            post_locs=post_loc,
            pre_branch_index=pre_rows["branch_index"].to_numpy(),
            post_branch_index=post_rows["branch_index"].to_numpy(),
            pre_cell_index=pre_rows["cell_index"].to_numpy(),
            post_cell_index=post_rows["cell_index"].to_numpy(),
            type=synapse_name,
            type_ind=type_ind,
            global_pre_comp_index=pre_rows["global_comp_index"].to_numpy(),
            global_post_comp_index=post_rows["global_comp_index"].to_numpy(),
            global_pre_branch_index=pre_rows["global_branch_index"].to_numpy(),
            global_post_branch_index=post_rows["global_branch_index"].to_numpy(),
        )

        # Update edges.
        self.pointer.edges = concat_and_ignore_empty(
            [self.pointer.edges, pd.DataFrame(new_rows)],
            ignore_index=True,
        )

        indices = [idx for idx in range(index, index + len(pre_loc))]
        self._add_params_to_edges(synapse_type, indices)

    def _infer_synapse_type_ind(self, synapse_name: str) -> Tuple[int, bool]:
        """Return the unique identifier for every synapse type.

        Also returns a boolean indicating whether the synapse is already in the
        `module`.

        Used during `self._append_multiple_synapses`.

        Args:
            synapse_name: The name of the synapse.

        Returns:
            type_ind: Index referencing the synapse type in self.synapses.
            is_new_type: Whether the synapse is new to the module.
        """
        syn_names = self.pointer.synapse_names
        is_new_type = False if synapse_name in syn_names else True
        type_ind = len(syn_names) if is_new_type else syn_names.index(synapse_name)
        return type_ind, is_new_type

    def _add_params_to_edges(self, synapse_type: Synapse, indices: list):
        """Fills parameter and state columns of new synapses in the `edges` table.

        This method does not create new rows in the `.edges` table. It only fills
        columns of already existing rows.

        Used during `self._append_multiple_synapses`.

        Args:
            synapse_type: The synapse to append.
            indices: The indices of the synapses according to self.synapses.
        """
        # Add parameters and states to the `.edges` table.
        for key, param_val in synapse_type.synapse_params.items():
            self.pointer.edges.loc[indices, key] = param_val

        # Update synaptic state array.
        for key, state_val in synapse_type.synapse_states.items():
            self.pointer.edges.loc[indices, key] = state_val

    def _update_synapse_state_names(self, synapse_type: Synapse):
        """Update attributes with information about the synapses.

        Used during `self._append_multiple_synapses`.

        Args:
            synapse_type: The synapse to append.
        """
        # (Potentially) update variables that track meta information about synapses.
        self.pointer.synapse_names.append(synapse_type._name)
        self.pointer.synapse_param_names += list(synapse_type.synapse_params.keys())
        self.pointer.synapse_state_names += list(synapse_type.synapse_states.keys())
        self.pointer.synapses.append(synapse_type)


class GroupView(View):
    """GroupView (aka sectionlist).

    Unlike the standard `View` it sets `controlled_by_param` to
    0 for all compartments. This means that a group will be controlled by a single
    parameter (unless it is subclassed).
    """

    def __init__(
        self,
        pointer: Module,
        view: pd.DataFrame,
        childview: type,
        childview_keys: List[str],
    ):
        """Initialize group.

        Args:
            pointer: The module from which the group was created.
            view: The dataframe which defines the compartments, branches, and cells in
                the group.
            childview: An uninitialized view (e.g. `CellView`). Depending on the module,
                subclassing groups will return a different `View`. E.g., `net.group[0]`
                will return a `CellView`, whereas `cell.group[0]` will return a
                `BranchView`. The childview argument defines which view is created. We
                do not automatically infer this because that would force us to import
                `CellView`, `BranchView`, and `CompartmentView` in the `base.py` file.
            childview_keys: The names by which the group can be subclassed. Used to
                raise `KeyError` if one does, e.g. `net.group.branch(0)` (i.e. `.cell`
                is skipped).
        """
        self.childview_of_group = childview
        self.names_of_childview = childview_keys
        view["controlled_by_param"] = 0
        super().__init__(pointer, view)

    def __getattr__(self, key: str) -> View:
        """Subclass the group.

        This first checks whether the key that is used to subclass the view is allowed.
        For example, one cannot `net.group.branch(0)` but instead must use
        `net.group.cell("all").branch(0).` If this is valid, then it instantiates the
        correct `View` which had been passed to `__init__()`.

        Args:
            key: The key which is used to subclass the group.

        Return:
            View of the subclassed group.
        """
        # Ensure that hidden methods such as `__deepcopy__` still work.
        if key.startswith("__"):
            return super().__getattribute__(key)

        if key in self.names_of_childview:
            view = deepcopy(self.view)
            view["global_comp_index"] = view["comp_index"]
            view["global_branch_index"] = view["branch_index"]
            view["global_cell_index"] = view["cell_index"]
            return self.childview_of_group(self.pointer, view)
        else:
            raise KeyError(f"Key {key} not recognized.")

    def __getitem__(self, index):
        """Subclass the group with lazy indexing."""
        return self.pointer._getitem(self, index, self.names_of_childview[0])<|MERGE_RESOLUTION|>--- conflicted
+++ resolved
@@ -33,17 +33,12 @@
     v_interp,
 )
 from jaxley.utils.debug_solver import compute_morphology_indices
-<<<<<<< HEAD
-from jaxley.utils.misc_utils import childview, concat_and_ignore_empty
-from jaxley.utils.plot_utils import plot_comps, plot_graph, plot_morph
-=======
 from jaxley.utils.misc_utils import (
     childview,
     concat_and_ignore_empty,
     cumsum_leading_zero,
 )
-from jaxley.utils.plot_utils import plot_comps, plot_morph
->>>>>>> dfd50877
+from jaxley.utils.plot_utils import plot_comps, plot_graph, plot_morph
 from jaxley.utils.solver_utils import convert_to_csc
 from jaxley.utils.swc import build_radiuses_from_xyzr
 
