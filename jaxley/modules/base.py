--- conflicted
+++ resolved
@@ -1322,7 +1322,6 @@
 
         This is used, e.g. by `fully_connect` and `connect`.
         """
-<<<<<<< HEAD
         num_synapses = pre_rows.shape[0]
         assert isinstance(
             synapse_type, (Synapse, List)
@@ -1338,17 +1337,11 @@
         ), "Number of synapses does not match number of pre/post connections."
 
         # Add synapse types to the module and infer their unique identifier.
-        get_name = lambda syn: type(syn).__name__
-        synapse_names = [get_name(syn) for syn in synapse_type]
+        synapse_names = [synapse_type._name for syn in synapse_type]
         for syn, name in zip(synapse_type, synapse_names):
             if self._infer_synapse_type_ind(name)[1]:  # synapse is not known
                 self._update_synapse_state_names(syn)
         type_ind = [self._infer_synapse_type_ind(name)[0] for name in synapse_names]
-=======
-        synapse_name = synapse_type._name
-        type_ind, is_new_type = self._infer_synapse_type_ind(synapse_name)
->>>>>>> bb9df44a
-        index = len(self.pointer.edges)
 
         post_loc = loc_of_index(post_rows["comp_index"].to_numpy(), self.pointer.nseg)
         pre_loc = loc_of_index(pre_rows["comp_index"].to_numpy(), self.pointer.nseg)
