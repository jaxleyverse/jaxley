<<<<<<< HEAD
# 0.11.0

### 🧩 New features

- simple conductance synapse added (#659, @kyralianaka)
=======
# 0.11.0 (pre-release)

### 📚 Documentation

- add a how-to guide on converting `NMODL` files to `Jaxley`, see
[here](https://jaxley.readthedocs.io/en/latest/how_to_guide/import_channels_from_neuron.html)
(#669, @michaeldeistler, special thanks to @r-makarov for building the tool)
>>>>>>> 43521eae


# 0.10.0

### 🧩 New features

- functionality to compute the pathwise distance between compartments (#648,
@michaeldeistler):
```python
from jaxley.morphology import distance_pathwise
path_dists = distance_pathwise(cell.soma.branch(0).comp(0), cell)
cell.nodes["path_dist_from_soma"] = path_dists
```

### 🐛 Bug fixes

- fixed synapse recording indices to be within type (#643, @kyralianaka)
- Fix inheriting from a Module #590 (#642, @jnsbck)

### 🛠️ Internal updates

- `module.distance()` is now deprecated in favor of `jx.morphology.distance_direct()`
(#648, @michaeldeistler)


# 0.9.0

### ✨ Highlights

- This PR implements a new solver, which is now used by default (#625,
@michaeldeistler). The new solver has the following advantages:  
  - Much lower runtime. Across several morphologies, we get a 20% runtime speedup on
    CPU and a 50% runtime speedup on GPU.  
  - Almost zero compile time. We get a 50x compile time speedup on CPU and a 3x compile
    time speedup on GPU.
- Utility to delete parts of a morphology (#612, @michaeldeistler):
```python
from jaxley.morphology import morph_delete
cell = morph_delete(cell.branch([1, 2]))
```
- Utility to connect two cells into a single cell (#612, @michaeldeistler):
```python
from jaxley.morphology import morph_connect
cell = morph_connect(cell1.branch(1).loc(0.0), cell2.branch(2).loc(1.0))
```

### 🧩 New features

- the default SWC reader has changed. To use the previous SWC reader, run
`jx.read_swc(..., backend="custom")`. However, note that we will remove this reader
in the future. If the new SWC reader is causing issues for you, please open an issue
(#612, @michaeldeistler)
- radiuses are now integrated across SWC coordinates, not interpolated
(#612, @michaeldeistler)
- remove pin of `JAX` version. New `JAX` versions (`JAX>=0.6.0`) resolve slow CPU
runtime, see [here](https://github.com/jax-ml/jax/issues/26145) (#623, @michaeldeistler)
- running the `d_lambda` rule is now much faster, see
[the how-to guide](https://jaxley.readthedocs.io/en/latest/how_to_guide/set_ncomp.html)
(#625, @michaeldeistler)

### 📚 Documentation

- Introduce the `how-to guide` on the website (#612, @michaeldeistler)
- reorganize the advanced tutorials into subgroups (#612, @michaeldeistler)
- split the morphology handling tutorials into two notebooks (#612, @michaeldeistler)

### 🛠️ Internal updates

- improvements to graph-backend for more flexibility in modifying morphologies (#613,
@michaeldeistler)
- `jx.read_swc()` now ignores `type_id > 4` by default. This ensures compatibility
with flywire, which highjacks `type_id > 4` to indicate synaptic contacts (#612,
@michaeldeistler)
- remove root compartment for SWC files (#613, @michaeldeistler)
- enable traversing compartmentalized graph for optimizing solve order (#613,
@michaeldeistler)
- `._comp_edges` are being tracked in the `View` (#621, @michaeldeistler)
- introduce `._branchpoints_` attribute and track in the `View` (#612, @michaeldeistler)
- `pre_global_comp_index` and `post_global_comp_index` are no longer part of `.edges`
by default. To get them, do `net.copy_node_property_to_edges("global_comp_index")`
(#625, @michaeldeistler)

### 🐛 Bug fixes

- `ChainTransform` forward now working as mirror to inverse (#628, @kyralianaka)
- allow `data_set` with vectors of values (#606, @chaseking)

### 🎉 New Contributors

- @chaseking made their first contribution in #606


# 0.8.2

- enable intersections of groups, e.g. `net.exc.soma` (#608, @michaeldeistler)
- allow ion diffusion to be jitted (#609, @michaeldeistler)


# 0.8.1

- fixups to tutorial notebooks (#604, @michaeldeistler)
- remove `delete_channel()` (#604, @michaeldeistler)


# 0.8.0

### 🧩 New features

- add leaky integrate-and-fire neurons (#564, @jnsbck), Izhikevich neurons, and
rate-based neurons (#601, @michaeldeistler)

### 🛠️ Minor updates

- make `delta` and `v_th` in `IonotropicSynapse` trainable parameters (#599, @jnsbck)  
- make random postsnaptic compartment selection optional in connectivity functions
(#489, @kyralianaka)  

### 🐛 Bug fixes

- Fix bug for `groups` when `.set_ncomp` was run (#587, @michaeldeistler)
- allow `.distance` to be jitted (#603, @michaeldeistler)


# 0.7.0

### 🧩 New Features

- Allow ion diffusion with `cell.diffuse()` and add tutorials (#438, @michaeldeistler):
```python
from jaxley.channels import CaNernstReversal
from jaxley.pumps import CaFaradayConcentrationChange

cell.insert(CaFaradayConcentrationChange())
cell.insert(CaNernstReversal())
cell.diffuse("CaCon_i")
cell.set("axial_diffusion_CaCon_i", 1.0)
```
- Introduce ion pumps (#438, @michaeldeistler)

### 🛠️ Minor changes

- rename `delete_channel()` to `delete()` (#438, @michaeldeistler)  

### 🐛 Bug fixes

- Fix for simulation of morphologies with inhomogenous numbers of compartments (#438,
@michaeldeistler)
- Bugfix for types assigned by SWC reader when soma is traced by a single point (#582,
@Kartik-Sama, @michaeldeistler).

### Code health

- add new release workflow (#588, @jnsbck)
- update FAQ and tutorials (#593, @michaeldeistler)
- make random post compartment selection optional in connectivity functions (#489,
@kyralianaka)

### 🎉 New Contributors

- @Kartik-Sama made their first contribution in #582


# 0.6.2

- also remove `nseg` from tutorials (#580, @jnsbck)


# 0.6.1

- Fixup for failing readthedocs build of v0.6.0 (#579, @michaeldeistler)
- Deprecate `nseg` in favor of `ncomp`.


# 0.6.0

### Pin of JAX version

Installing `Jaxley` will no longer install the newest version of `JAX`. We realized
that, on CPU, with version `jax==0.4.32` or newer, simulation time in `Jaxley` is 10x
slower and gradient time is 5x slower as compared to older versions of JAX. Newer
versions of `JAX` can be made equally fast as older versions by setting
`os.environ['XLA_FLAGS'] = '--xla_cpu_use_thunk_runtime=false'` at the beginning of
your jupyter notebook (#570, @michaeldeistler).

### 🧩 New Features

- Add ability to record synaptic currents (#523, @ntolley). Recordings can be turned on
with
```python
net.record("i_IonotropicSynapse")
```

- refactor plotting (#539, @jnsbck).
  - rm networkx dependency
  - add `Network.arrange_in_layers`
  - disentangle moving of cells and plotting in `Network.vis`. To get the same as
  `net.vis(layers=[3,3])`, one now has to do:
```python
net.arrange_in_layers([3,3])
net.vis()
```

- Allow parameter sharing for groups of different sizes, i.e. due to inhomogenous
numbers of compartments or for synapses with the same (pre-)synaptic parameters but
different numbers of post-synaptic partners. (#514, @jnsbck)

- Add `jaxley.io.graph` for exporting and importing of jaxley modules to and from
`networkx` graph objects (#355, @jnsbck).
  - Adds a new (and improved) SWC reader, which is more flexible and should also be
  easier to extend in the future.
  ```python
  from jaxley.io.graph import swc_to_graph, from_graph
  graph = swc_to_graph(fname)
  # do something to the swc graph, i.e. prune it
  pruned_graph = do_something_to_graph(graph)
  cell = from_graph(pruned_graph, ncomp=4)
  ```
  - Adds a new `to_graph` method for jaxley modules, which exports a module to a
  `networkX` graph. This allows to seamlessly work with `networkX`'s graph manipulation
  or visualization functions.
  - `"graph"` can now also be selected as a backend in the `read_swc`.
  - See the improved SWC reader
  [tutorial](https://jaxley.readthedocs.io/en/latest/tutorials/08_importing_morphologies.html)
  for more details.

### 🛠️ Code Health

- changelog added to CI (#537, #558, @jnsbck)

- Add regression tests and supporting workflows for maintaining baselines (#475,
#546, @jnsbck).
  - Regression tests can be triggered by commenting "/test_regression" on a PR.
  - Regression tests can be done locally by running
  `NEW_BASELINE=1 pytest -m regression` i.e. on `main` and then `pytest -m regression`
  on `feature`, which will produce a test report (printed to the console and saved
  to .txt).

- Allow inspecting the version via `import jaxley as jx; print(jx.__version__)` (#577,
@michaeldeistler).

### 🐛 Bug fixes

- Fixed inconsistency with *type* assertions arising due to `numpy` functions returning
different `dtypes` on platforms like Windows (#567, @Kartik-Sama)

### 🎉 New Contributors

- @ntolley made their first contribution in #523


# 0.5.0

### 🛠️ API changes

- Synapse views no longer exist (#447, #453, @jnsbck). Previous code such as
```python
net.IonotropicSynapse.set("IonotropicSynapse_s", 0.2)
```
must be updated to:
```python
net.set("IonotropicSynapse_s", 0.2)
```
For a more detailed tutorial on how to index synapses, see
[this new tutorial](https://jaxley.readthedocs.io/en/latest/tutorials/09_advanced_indexing.html).  
- Throughout the codebase, we renamed any occurance of `seg` (for `segment`) to `comp`
(for `compartment`). The most notable user-facing changes are:
  - `branch = jx.Branch(comp, ncomp=4)`
  - `cell = jx.read_swc(fname, ncomp=4)`
- New defaults for the SWC reader with `jx.read_swc()`. By default, we now have
`assign_groups=True` (previously `False`) and `max_branch_len=None` (previously
`300.0`).
- We renamed `.view` to `.nodes`, e.g., `cell.branch(0).nodes` (#447, #453, @jnsbck).
- We renamed `_update_nodes_with_xyz()` to `compute_compartment_centers()` (#520,
@jnsbck)
- We updated the way in which transformations are built (#455, @manuelgloeckler).
Previous code such as
```python
tf = jx.ParamTransform(
    lower={"radius": 0.1, "length": 2.0},
    lower={"radius": 3.0, "length": 20.0},
)
```
must be updated to:
```python
from jaxley.optimize.transforms import ParamTransform, SigmoidTransform
transforms = [
    {"radius": SigmoidTransform(lower=0.1, upper=3.0)},
    {"length": SigmoidTransform(lower=2.0, upper=20.0)},
]
tf = jt.ParamTransform(transforms)
```

### 🧩 New features

- Added a new `delete_channel()` method (#521, @jnsbck)
- Allow to write trainables to the module (#470, @michaeldeistler):
```python
net.make_trainable("radius")
params = net.get_parameters()
net.write_trainables(params)
```
- Expose the step function to allow for fine-grained simulation (#466, @manuelgloeckler)
- More flexible and throrough viewing (#447, #453, @jnsbck)
- Boolean indexing for cells, branches, and comps (@494, @jnsbck):
```python
r_greater_1 = net.nodes.groupby("global_cell_index")["radius"].mean() > 1
net[r_greater_1].nodes.vis()
```  
- check if recordings are empty (#460, @deezer257)
- enable `clamp` to be jitted and vmapped with `data_clamp()` (#374, @kyralianaka)

### 🐛 Bug fixes

- allow for cells that were read from swc to be pickled (#525, @jnsbck)
- fix units of `compute_current()` in channels (#461, @michaeldeistler)
- fix issues with plotting when the morphology has a different number of compartments
(#513, @jnsbck)

### 📚 Documentation

- new tutorial on synapse indexing (#464, @michaeldeistler, @zinaStef)
- new tutorial on parameter sharing (#464, @michaeldeistler, @zinaStef)
- new tutorial on modules and views (#493, @jnsbck)
- improved tutorial on building channel models (#473, @simoneeb)
- get rid of tensorflow dependency by defining our simple dataloader in the tutorial
(#484, @jnsbck)
- new FAQ about rate-based networks (#531, @michaeldeistler)

### Code health

- refactor tests with fixtures (@479, #499, @fabioseel, @jnsbck)
- make several attributes private (#495, @ntolley)
- move `read_swc.py` to new `io` folder (#524, @jnsbck)
- faster testing for SWC and plotting (#479, @fabioseel)
- automated tests to check if tutorials can be run (#480, @jnsbck)
- add helpers to deprecate functions and kwargs (#516, @jnsbck)

### 🎉 New Contributors

- @simoneeb made their first contribution in #473
- @zinaStef made their first contribution in #464
- @fabioseel made their first contribution in #479
- @deezer257 made their first contribution in #460


# 0.4.0

### 🧩 New features

- Changing the number of compartments: `cell.branch(0).set_ncomp(4)` (#436, #440, #445,
@michaeldeistler, @jnsbck)
- New options for plotting: `cell.vis(type='comp')` and `cell.vis(type='morph')` (#432,
#437, @jnsbck)
- Speed optimization for `jx.integrate(..., voltage_solver="jaxley.stone")` (#442,
@michaeldeistler)

### 📚 Documentation

- new website powered by sphinx:
[`jaxley.readthedocs.io`](https://jaxley.readthedocs.io/) (#434, #435, @michaeldeistler)


# v0.3.0

### 🧩 New features

- New solver: `jx.integrate(..., voltage_solver="jax.sparse")` which has very low
compile time (#418, @michaeldeistler)
- Support for different number of compartments per branch at initilization (modifying
the number of compartments after initialization is not yet supported, #418, #426, 
@michaeldeistler)

### 🐛 Bug fixes

- Bugfix for capacitances and their interplay with axial conductances (Thanks @Tunenip, 
#426, @michaeldeistler)
- Bugfixes for tutorials on website


# v0.2.1

- Bugfix for using `states` in `init_state` of the channel (#421, @michaeldeistler)
- Bugfix for tutorial on building custom channels (#421, @michaeldeistler)
- Add `jaxley-mech` as `dev` dependency to use it in testsing (#421, @michaeldeistler)


# v0.2.0

### 🧩 New features

- Cranck-Nicolson solver (#413, @michaeldeistler)
- Forward Euler solver for compartments and branches (#413, @michaeldeistler)
- Add option to access `states` in `channel.init_state` (#416, @michaeldeistler)

### 🐛 Bug fixes

- Bugfix for interpolation of x, y, z values (#411, @jnsbck)


# v0.1.2

- Minor fixups for README, website, and PyPI landing page


# v0.1.1

- Minor fixups for README, website, and PyPI landing page


# v0.1.0

- First public version<|MERGE_RESOLUTION|>--- conflicted
+++ resolved
@@ -1,18 +1,14 @@
-<<<<<<< HEAD
-# 0.11.0
+# 0.11.0 (pre-release)
 
 ### 🧩 New features
 
 - simple conductance synapse added (#659, @kyralianaka)
-=======
-# 0.11.0 (pre-release)
 
 ### 📚 Documentation
 
 - add a how-to guide on converting `NMODL` files to `Jaxley`, see
 [here](https://jaxley.readthedocs.io/en/latest/how_to_guide/import_channels_from_neuron.html)
 (#669, @michaeldeistler, special thanks to @r-makarov for building the tool)
->>>>>>> 43521eae
 
 
 # 0.10.0
